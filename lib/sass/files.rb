require 'digest/sha1'
require 'pathname'
require 'fileutils'

module Sass
  # This module contains various bits of functionality
  # related to finding and caching Sass files.
  module Files
    extend self

    # Returns the {Sass::Tree} for the given file,
    # reading it from the Sass cache if possible.
    #
    # @param filename [String] The path to the Sass or SCSS file
    # @param options [{Symbol => Object}] The options hash.
    #   Only the {file:SASS_REFERENCE.md#cache-option `:cache_location`} option is used
    # @raise [Sass::SyntaxError] if there's an error in the document.
    #   The caller has responsibility for setting backtrace information, if necessary
    def tree_for(filename, options)
      options = Sass::Engine::DEFAULT_OPTIONS.merge(options)
      text = File.read(filename)

      if options[:cache]
        compiled_filename = sassc_filename(filename, options)
        sha = Digest::SHA1.hexdigest(text)

        if root = try_to_read_sassc(filename, compiled_filename, sha)
          root.options = options.merge(:filename => filename)
          return root
        end
      end

      options = options.merge(:filename => filename)
      if filename =~ /\.scss$/
        options = options.merge(:syntax => :scss)
      elsif filename =~ /\.sass$/
        options = options.merge(:syntax => :sass)
      end

      engine = Sass::Engine.new(text, options)

      root = engine.to_tree
      try_to_write_sassc(root, compiled_filename, sha, options) if options[:cache]
      root
    end

    # Find the full filename of a Sass, SCSS, or CSS file to import.
    # This follows Sass's import rules:
    # if the filename given ends in `".sass"`, `".scss"`, or `".css"`,
    # it will try to find that type of file;
    # otherwise, it will try to find the corresponding Sass/SCSS file
    # and fall back on CSS if it's not available.
    #
    # Any Sass/SCSS filename returned will correspond to
    # an actual file of the corresponding type on the filesystem.
    # CSS filenames, however, may not;
    # they're expected to be put through directly to the stylesheet
    # as CSS `@import` statements.
    #
    # @param filename [String] The filename to search for
    # @param load_paths [Array<String>] The set of filesystem paths
    #   to search for Sass/SCSS files.
    # @return [String] The filename of the imported file.
    #   This is an absolute path if the file is a `".sass"` or `".scss"` file.
    # @raise [Sass::SyntaxError] if `filename` ends in `".sass"` or `".scss"`
    #   and no corresponding Sass/SCSS file could be found.
    def find_file_to_import(filename, load_paths)
      was_sass = was_scss = false
      original_filename = filename

      if [".sass", ".scss"].include?(filename[-5..-1])
        was_sass = filename[-5..-1] == ".sass"
        was_scss = filename[-5..-1] == ".scss"
        filename = filename[0...-5]
      elsif filename[-4..-1] == ".css"
        return filename
      end

      new_filename   = find_full_path("#{filename}.sass", load_paths) unless was_scss
      new_filename ||= find_full_path("#{filename}.scss", load_paths) unless was_sass

      return new_filename if new_filename
<<<<<<< HEAD
      return filename + '.css' unless was_sass || was_scss
=======
      unless was_sass
        warn <<END
WARNING: #{filename}.sass not found. Using #{filename}.css instead.
This behavior is deprecated and will be removed in a future version.
If you really need #{filename}.css, import it explicitly.
END
        return filename + '.css'
      end
>>>>>>> 0e9d41b2
      raise SyntaxError.new("File to import not found or unreadable: #{original_filename}.")
    end

    private

    def sassc_filename(filename, options)
      File.join(options[:cache_location],
        Digest::SHA1.hexdigest(File.dirname(File.expand_path(filename))),
        File.basename(filename) + 'c')
    end

    def try_to_read_sassc(filename, compiled_filename, sha)
      return unless File.readable?(compiled_filename)

      File.open(compiled_filename, "rb") do |f|
        return unless f.readline("\n").strip == Sass::VERSION
        return unless f.readline("\n").strip == sha
        return Marshal.load(f.read)
      end
    rescue TypeError, ArgumentError => e
      warn "Warning. Error encountered while reading cache #{compiled_filename}: #{e}"
    end

    def try_to_write_sassc(root, compiled_filename, sha, options)
      return unless File.writable?(File.dirname(options[:cache_location]))
      return if File.exists?(options[:cache_location]) && !File.writable?(options[:cache_location])
      return if File.exists?(File.dirname(compiled_filename)) && !File.writable?(File.dirname(compiled_filename))
      return if File.exists?(compiled_filename) && !File.writable?(compiled_filename)
      FileUtils.mkdir_p(File.dirname(compiled_filename))
      File.open(compiled_filename, "wb") do |f|
        f.write(Sass::VERSION)
        f.write("\n")
        f.write(sha)
        f.write("\n")
        f.write(Marshal.dump(root))
      end
    end

    def find_full_path(filename, load_paths)
      partial_name = File.join(File.dirname(filename), "_#{File.basename(filename)}")

      if Pathname.new(filename).absolute?
        [partial_name, filename].each do |name|
          return name if File.readable?(name)
        end
        return nil
      end

      load_paths.each do |path|
        [partial_name, filename].each do |name|
          full_path = File.join(path, name)
          if File.readable?(full_path)
            return full_path
          end
        end
      end
      nil
    end
  end
end<|MERGE_RESOLUTION|>--- conflicted
+++ resolved
@@ -80,18 +80,14 @@
       new_filename ||= find_full_path("#{filename}.scss", load_paths) unless was_sass
 
       return new_filename if new_filename
-<<<<<<< HEAD
-      return filename + '.css' unless was_sass || was_scss
-=======
-      unless was_sass
+      unless was_sass || was_scss
         warn <<END
-WARNING: #{filename}.sass not found. Using #{filename}.css instead.
+WARNING: Neither #{filename}.sass nor .scss found. Using #{filename}.css instead.
 This behavior is deprecated and will be removed in a future version.
 If you really need #{filename}.css, import it explicitly.
 END
         return filename + '.css'
       end
->>>>>>> 0e9d41b2
       raise SyntaxError.new("File to import not found or unreadable: #{original_filename}.")
     end
 
