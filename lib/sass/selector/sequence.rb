--- conflicted
+++ resolved
@@ -68,7 +68,7 @@
       # Non-destructively extends this selector with the extensions specified in a hash
       # (which should come from {Sass::Tree::Visitors::Cssize}).
       #
-      # @overload def do_extend(extends)
+      # @overload def do_extend(extends, parent_directives)
       # @param extends [Sass::Util::SubsetMap{Selector::Simple =>
       #                                       Sass::Tree::Visitors::Cssize::Extend}]
       #   The extensions to perform on this selector
@@ -78,28 +78,16 @@
       #   by extending this selector with `extends`.
       #   These correspond to a {CommaSequence}'s {CommaSequence#members members array}.
       # @see CommaSequence#do_extend
-<<<<<<< HEAD
-      def do_extend(extends, seen = Set.new)
+      def do_extend(extends, parent_directives, seen = Set.new)
         extended_not_expanded = members.map do |sseq_or_op|
           next [[sseq_or_op]] unless sseq_or_op.is_a?(SimpleSequence)
-          extended = sseq_or_op.do_extend(extends, seen)
+          extended = sseq_or_op.do_extend(extends, parent_directives, seen)
           choices = extended.map {|seq| seq.members}
           choices.unshift([sseq_or_op]) unless extended.any? {|seq| seq.superselector?(sseq_or_op)}
           choices
         end
         weaves = Sass::Util.paths(extended_not_expanded).map {|path| weave(path)}
         Sass::Util.flatten(trim(weaves), 1).map {|p| Sequence.new(p)}
-=======
-      def do_extend(extends, parent_directives, seen = Set.new)
-        paths = Sass::Util.paths(members.map do |sseq_or_op|
-            next [[sseq_or_op]] unless sseq_or_op.is_a?(SimpleSequence)
-            extended = sseq_or_op.do_extend(extends, parent_directives, seen)
-            choices = extended.map {|seq| seq.members}
-            choices.unshift([sseq_or_op]) unless extended.any? {|seq| seq.superselector?(sseq_or_op)}
-            choices
-          end)
-        Sass::Util.flatten(paths.map {|path| weave(path)}, 1).map {|p| Sequence.new(p)}
->>>>>>> 51f5ffdc
       end
 
       # Returns whether or not this selector matches all elements
