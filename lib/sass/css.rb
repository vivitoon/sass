require File.dirname(__FILE__) + '/../sass'
require 'sass/tree/node'
require 'sass/scss/css_parser'
require 'strscan'

module Sass
  module Tree
    class Node
      # Converts a node to Sass code that will generate it.
      #
      # @param tabs [Fixnum] The amount of tabulation to use for the Sass code
      # @param opts [{Symbol => Object}] An options hash (see {Sass::CSS#initialize})
      # @return [String] The Sass code corresponding to the node
      def to_sass(tabs = 0, opts = {})
        result = ''

        children.each do |child|
          result << "#{'  ' * tabs}#{child.to_sass(0, opts)}\n"
        end

        result
      end
    end

    class RuleNode
      # @see Node#to_sass
      def to_sass(tabs, opts = {})
        name = rule.first
        name = "\\" + name if name[0] == ?:
        str = "\n#{'  ' * tabs}#{name}#{children.any? { |c| c.is_a? PropNode } ? "\n" : ''}"

        children.each do |child|
          str << "#{child.to_sass(tabs + 1, opts)}"
        end

        str
      end
    end

    class PropNode
      # @see Node#to_sass
      def to_sass(tabs, opts = {})
        "#{'  ' * tabs}#{opts[:old] ? ':' : ''}#{name.first}#{opts[:old] ? '' : ':'} #{value.first}\n"
      end
    end

    class DirectiveNode
      # @see Node#to_sass
      def to_sass(tabs, opts = {})
        "#{'  ' * tabs}#{value}#{children.map {|c| c.to_sass(tabs + 1, opts)}}\n"
      end
    end
  end

  # This class converts CSS documents into Sass templates.
  # It works by parsing the CSS document into a {Sass::Tree} structure,
  # and then applying various transformations to the structure
  # to produce more concise and idiomatic Sass.
  #
  # Example usage:
  #
  #     Sass::CSS.new("p { color: blue }").render #=> "p\n  color: blue"
  class CSS
    # @param template [String] The CSS code
    # @option options :old [Boolean] (false)
    #     Whether or not to output old property syntax
    #     (`:color blue` as opposed to `color: blue`).
    # @option options :filename [String]
    #     The filename of the CSS file being processed.
    #     Used for error reporting
    def initialize(template, options = {})
      if template.is_a? IO
        template = template.read
      end

      @options = options.dup
      # Backwards compatibility
      @options[:old] = true if @options[:alternate] == false
<<<<<<< HEAD
      @template = template
=======
      @template_str = template
>>>>>>> 32b95d89
    end

    # Converts the CSS template into Sass code.
    #
    # @return [String] The resulting Sass code
    # @raise [Sass::SyntaxError] if there's an error parsing the CSS template
    def render
<<<<<<< HEAD
      Haml::Util.check_encoding(@template) do |msg, line|
        raise Sass::SyntaxError.new(msg, :line => line)
      end

=======
      @template = StringScanner.new(
        Haml::Util.check_encoding(@template_str) do |msg, line|
          raise Sass::SyntaxError.new(msg, :line => line)
        end)
>>>>>>> 32b95d89
      build_tree.to_sass(0, @options).strip + "\n"
    rescue Sass::SyntaxError => err
      err.modify_backtrace(:filename => @options[:filename] || '(css)')
      raise err
    end

    private

    # Parses the CSS template and applies various transformations
    #
    # @return [Tree::Node] The root node of the parsed tree
    def build_tree
      root = Sass::SCSS::CssParser.new(@template).parse
      expand_commas      root
      parent_ref_rules   root
      remove_parent_refs root
      flatten_rules      root
      fold_commas        root
      root
    end

    # Transform
    #
    #     foo, bar, baz
    #       color: blue
    #
    # into
    #
    #     foo
    #       color: blue
    #     bar
    #       color: blue
    #     baz
    #       color: blue
    #
    # @param root [Tree::Node] The parent node
    def expand_commas(root)
      root.children.map! do |child|
        next child unless Tree::RuleNode === child && child.rule.first.include?(',')
        child.rule.first.split(',').map do |rule|
          node = Tree::RuleNode.new([rule.strip])
          node.children = child.children
          node
        end
      end
      root.children.flatten!
    end

    # Make rules use parent refs so that
    #
    #     foo
    #       color: green
    #     foo.bar
    #       color: blue
    #
    # becomes
    #
    #     foo
    #       color: green
    #       &.bar
    #         color: blue
    #
    # This has the side effect of nesting rules,
    # so that
    #
    #     foo
    #       color: green
    #     foo bar
    #       color: red
    #     foo baz
    #       color: blue
    #
    # becomes
    #
    #     foo
    #       color: green
    #       & bar
    #         color: red
    #       & baz
    #         color: blue
    #
    # @param root [Tree::Node] The parent node
    def parent_ref_rules(root)
      current_rule = nil
      root.children.select { |c| Tree::RuleNode === c }.each do |child|
        root.children.delete child
        first, rest = child.rule.first.scan(/^(&?(?: .|[^ ])[^.#: \[]*)([.#: \[].*)?$/).first

        if current_rule.nil? || current_rule.rule.first != first
          current_rule = Tree::RuleNode.new([first])
          root << current_rule
        end

        if rest
          child.rule = ["&" + rest]
          current_rule << child
        else
          current_rule.children += child.children
        end
      end

      root.children.each { |v| parent_ref_rules(v) }
    end

    # Remove useless parent refs so that
    #
    #     foo
    #       & bar
    #         color: blue
    #
    # becomes
    #
    #     foo
    #       bar
    #         color: blue
    #
    # @param root [Tree::Node] The parent node
    def remove_parent_refs(root)
      root.children.each do |child|
        if child.is_a?(Tree::RuleNode)
          child.rule.first.gsub! /^& +/, ''
          remove_parent_refs child
        end
      end
    end

    # Flatten rules so that
    #
    #     foo
    #       bar
    #         color: red
    #
    # becomes
    #
    #     foo bar
    #       color: red
    #
    # and
    #
    #     foo
    #       &.bar
    #         color: blue
    #
    # becomes
    #
    #     foo.bar
    #       color: blue
    #
    # @param root [Tree::Node] The parent node
    def flatten_rules(root)
      root.children.each { |child| flatten_rule(child) if child.is_a?(Tree::RuleNode) }
    end

    # Flattens a single rule
    #
    # @param rule [Tree::RuleNode] The candidate for flattening
    # @see #flatten_rules
    def flatten_rule(rule)
      while rule.children.size == 1 && rule.children.first.is_a?(Tree::RuleNode)
        child = rule.children.first

        if child.rule.first[0] == ?&
          rule.rule = [child.rule.first.gsub(/^&/, rule.rule.first)]
        else
          rule.rule = ["#{rule.rule.first} #{child.rule.first}"]
        end

        rule.children = child.children
      end

      flatten_rules(rule)
    end

    # Transform
    #
    #     foo
    #       bar
    #         color: blue
    #       baz
    #         color: blue
    #
    # into
    #
    #     foo
    #       bar, baz
    #         color: blue
    #
    # @param rule [Tree::RuleNode] The candidate for flattening
    def fold_commas(root)
      prev_rule = nil
      root.children.map! do |child|
        next child unless child.is_a?(Tree::RuleNode)

        if prev_rule && prev_rule.children == child.children
          prev_rule.rule.first << ", #{child.rule.first}"
          next nil
        end

        fold_commas(child)
        prev_rule = child
        child
      end
      root.children.compact!
    end
  end
end<|MERGE_RESOLUTION|>--- conflicted
+++ resolved
@@ -76,11 +76,7 @@
       @options = options.dup
       # Backwards compatibility
       @options[:old] = true if @options[:alternate] == false
-<<<<<<< HEAD
       @template = template
-=======
-      @template_str = template
->>>>>>> 32b95d89
     end
 
     # Converts the CSS template into Sass code.
@@ -88,17 +84,6 @@
     # @return [String] The resulting Sass code
     # @raise [Sass::SyntaxError] if there's an error parsing the CSS template
     def render
-<<<<<<< HEAD
-      Haml::Util.check_encoding(@template) do |msg, line|
-        raise Sass::SyntaxError.new(msg, :line => line)
-      end
-
-=======
-      @template = StringScanner.new(
-        Haml::Util.check_encoding(@template_str) do |msg, line|
-          raise Sass::SyntaxError.new(msg, :line => line)
-        end)
->>>>>>> 32b95d89
       build_tree.to_sass(0, @options).strip + "\n"
     rescue Sass::SyntaxError => err
       err.modify_backtrace(:filename => @options[:filename] || '(css)')
