--- conflicted
+++ resolved
@@ -81,11 +81,7 @@
         node << comment
       end
 
-<<<<<<< HEAD
-      DIRECTIVES = Set[:mixin, :include, :debug, :for, :while, :if, :extend, :import, :media]
-=======
-      DIRECTIVES = Set[:mixin, :include, :debug, :warn, :for, :while, :if, :import, :media]
->>>>>>> c2e99a09
+      DIRECTIVES = Set[:mixin, :include, :debug, :warn, :for, :while, :if, :extend, :import, :media]
 
       def directive
         return unless tok(/@/)
