--- conflicted
+++ resolved
@@ -13,10 +13,12 @@
   # ## RGB Functions
   #
   # \{#rgb rgb($red, $green, $blue)}
-  # : Creates a {Color} from red, green, and blue values.
+  # : Creates a {Sass::Script::Value::Color Color} from red, green, and blue
+  #   values.
   #
   # \{#rgba rgba($red, $green, $blue, $alpha)}
-  # : Creates a {Color} from red, green, blue, and alpha values.
+  # : Creates a {Sass::Script::Value::Color Color} from red, green, blue, and
+  #   alpha values.
   #
   # \{#red red($color)}
   # : Gets the red component of a color.
@@ -33,11 +35,12 @@
   # ## HSL Functions
   #
   # \{#hsl hsl($hue, $saturation, $lightness)}
-  # : Creates a {Color} from hue, saturation, and lightness values.
+  # : Creates a {Sass::Script::Value::Color Color} from hue, saturation, and
+  #   lightness values.
   #
   # \{#hsla hsla($hue, $saturation, $lightness, $alpha)}
-  # : Creates a {Color} from hue, saturation, lightness, lightness, and alpha
-  #   values.
+  # : Creates a {Sass::Script::Value::Color Color} from hue, saturation,
+  #   lightness, lightness, and alpha values.
   #
   # \{#hue hue($color)}
   # : Gets the hue component of a color.
@@ -117,13 +120,8 @@
   # \{#str_index str-index($string, $substring)}
   # : Returns the index of the first occurance of `$substring` in `$string`.
   #
-<<<<<<< HEAD
   # \{#str_slice str-slice($string, $start-at, [$end-at])}
   # : Extracts a substring from `$string`.
-=======
-  # \{#str_slice str-slice($string, $start, $end)}
-  # : Extracts a substring of characters from $string
->>>>>>> 3815575f
   #
   # \{#to_upper_case to-upper-case($string)}
   # : Converts a string to upper case.
@@ -180,7 +178,7 @@
   # ## Introspection Functions
   #
   # \{#feature_exists feature-exists($feature)}
-  # : Returns whether the named feature exists in the current sass runtime.
+  # : Returns whether a feature exists in the current Sass runtime.
   #
   # \{#type_of type-of($value)}
   # : Returns the type of a value.
@@ -687,7 +685,6 @@
     end
     declare :lightness, [:color]
 
-<<<<<<< HEAD
     # Returns the alpha component (opacity) of a color. This is 1 unless
     # otherwise specified.
     #
@@ -698,23 +695,6 @@
     # @param $color [Sass::Script::Value::Color]
     # @return [Sass::Script::Value::Number] The alpha component, between 0 and 1
     # @raise [ArgumentError] if `$color` isn't a color
-=======
-    # @overload alpha(color)
-    #   Returns the alpha component (opacity) of a color.
-    #   This is 1 unless otherwise specified.
-    #
-    #   @param color [Sass::Script::Value::Color]
-    #   @return [Sass::Script::Value::Number]
-    #   @see #opacify
-    #   @see #transparentize
-    #   @raise [ArgumentError] If `color` isn't a color
-    #
-    # @overload alpha(microsoft_string)
-    #   Support for the proprietary Microsoft `alpha(opacity=20)` syntax.
-    #
-    #   @param microsoft_string A special literal representing the
-    #     css-incompatible microsoft syntax
->>>>>>> 3815575f
     def alpha(*args)
       if args.all? do |a|
           a.is_a?(Sass::Script::Value::String) && a.type == :identifier &&
@@ -879,19 +859,12 @@
     #   adjust-hue(hsl(120, 30%, 90%), 60deg) => hsl(180, 30%, 90%)
     #   adjust-hue(hsl(120, 30%, 90%), 060deg) => hsl(60, 30%, 90%)
     #   adjust-hue(#811, 45deg) => #886a11
-<<<<<<< HEAD
     # @overload adjust_hue($color, $degrees)
     # @param $color [Sass::Script::Value::Color]
     # @param $degrees [Sass::Script::Value::Number] The number of degrees to
     #   rotate the hue
     # @return [Sass::Script::Value::Color]
     # @raise [ArgumentError] if either parameter is the wrong type
-=======
-    # @param color [Sass::Script::Value::Color] The color to adjust.
-    # @param degrees [Sass::Script::Value::Number] The number of degrees to shift the hue.
-    # @return [Sass::Script::Value::Color] The transformed color.
-    # @raise [ArgumentError] If `color` isn't a color, or `degrees` isn't a number
->>>>>>> 3815575f
     def adjust_hue(color, degrees)
       assert_type color, :Color, :color
       assert_type degrees, :Number, :degrees
@@ -930,7 +903,6 @@
     #   adjust-color(#102030, $blue: 5) => #102035
     #   adjust-color(#102030, $red: -5, $blue: 5) => #0b2035
     #   adjust-color(hsl(25, 100%, 80%), $lightness: -30%, $alpha: -0.4) => hsla(25, 100%, 50%, 0.6)
-<<<<<<< HEAD
     # @overload adjust_color($color, [$red], [$green], [$blue], [$hue], [$saturation], [$lightness], [$alpha])
     # @param $color [Sass::Script::Value::Color]
     # @param $red [Sass::Script::Value::Number] The adjustment to make on the
@@ -947,16 +919,6 @@
     #   the lightness component, between `-100%` and `100%` inclusive
     # @param $alpha [Sass::Script::Value::Number] The adjustment to make on the
     #   alpha component, between -1 and 1 inclusive
-=======
-    # @param color [Sass::Script::Value::Color]
-    # @option kwargs [Sass::Script::Value::Number] "red" The amount by which the red component should change.
-    # @option kwargs [Sass::Script::Value::Number] "green" The amount by which the green component should change.
-    # @option kwargs [Sass::Script::Value::Number] "blue" The amount by which the blue component should change.
-    # @option kwargs [Sass::Script::Value::Number] "hue" The number of degrees by which the hue should change.
-    # @option kwargs [Sass::Script::Value::Number] "saturation" The amount by which the saturation should change.
-    # @option kwargs [Sass::Script::Value::Number] "lightness" The amount by which the lightness should change.
-    # @option kwargs [Sass::Script::Value::Number] "alpha" The amount by which the alpha channel should change.
->>>>>>> 3815575f
     # @return [Sass::Script::Value::Color]
     # @raise [ArgumentError] if any parameter is the wrong type or out-of
     #   bounds, or if RGB properties and HSL properties are adjusted at the
@@ -1014,7 +976,6 @@
     # at the same time.
     #
     # @example
-<<<<<<< HEAD
     #   scale-color(hsl(120, 70%, 80%), $lightness: 50%) => hsl(120, 70%, 90%)
     #   scale-color(rgb(200, 150%, 170%), $green: -40%, $blue: 70%) => rgb(200, 90, 229)
     #   scale-color(hsl(200, 70%, 80%), $saturation: -90%, $alpha: -30%) => hsla(200, 7%, 80%, 0.7)
@@ -1026,18 +987,6 @@
     # @param $saturation [Sass::Script::Value::Number]
     # @param $lightness [Sass::Script::Value::Number]
     # @param $alpha [Sass::Script::Value::Number]
-=======
-    #   scale-color(hsl(120, 70, 80), $lightness: 50%) => hsl(120, 70, 90)
-    #   scale-color(rgb(200, 150, 170), $green: -40%, $blue: 70%) => rgb(200, 90, 229)
-    #   scale-color(hsl(200, 70, 80), $saturation: -90%, $alpha: -30%) => hsla(200, 7, 80, 0.7)
-    # @param color [Sass::Script::Value::Color]
-    # @option kwargs [Sass::Script::Value::Number] "red" The amount by which the red component should scale.
-    # @option kwargs [Sass::Script::Value::Number] "green" The amount by which the green component should scale.
-    # @option kwargs [Sass::Script::Value::Number] "blue" The amount by which the blue component should scale.
-    # @option kwargs [Sass::Script::Value::Number] "saturation" The amount by which the saturation should scale.
-    # @option kwargs [Sass::Script::Value::Number] "lightness" The amount by which the lightness should scale.
-    # @option kwargs [Sass::Script::Value::Number] "alpha" The amount by which the alpha channel should scale.
->>>>>>> 3815575f
     # @return [Sass::Script::Value::Color]
     # @raise [ArgumentError] if any parameter is the wrong type or out-of
     #   bounds, or if RGB properties and HSL properties are adjusted at the
@@ -1086,7 +1035,6 @@
     #   change-color(#102030, $blue: 5) => #102005
     #   change-color(#102030, $red: 120, $blue: 5) => #782005
     #   change-color(hsl(25, 100%, 80%), $lightness: 40%, $alpha: 0.8) => hsla(25, 100%, 40%, 0.8)
-<<<<<<< HEAD
     # @overload change_color($color, [$red], [$green], [$blue], [$hue], [$saturation], [$lightness], [$alpha])
     # @param $color [Sass::Script::Value::Color]
     # @param $red [Sass::Script::Value::Number] The new red component for the
@@ -1103,16 +1051,6 @@
     #   component for the color, within `0%` and `100%` inclusive
     # @param $alpha [Sass::Script::Value::Number] The new alpha component for
     #   the color, within 0 and 1 inclusive
-=======
-    # @param color [Sass::Script::Value::Color]
-    # @option kwargs [Sass::Script::Value::Number] "red" The amount by which the red component should change.
-    # @option kwargs [Sass::Script::Value::Number] "green" The amount by which the green component should change.
-    # @option kwargs [Sass::Script::Value::Number] "blue" The amount by which the blue component should change.
-    # @option kwargs [Sass::Script::Value::Number] "hue" The number of degrees by which the hue should change.
-    # @option kwargs [Sass::Script::Value::Number] "saturation" The amount by which the saturation should change.
-    # @option kwargs [Sass::Script::Value::Number] "lightness" The amount by which the lightness should change.
-    # @option kwargs [Sass::Script::Value::Number] "alpha" The amount by which the alpha channel should change.
->>>>>>> 3815575f
     # @return [Sass::Script::Value::Color]
     # @raise [ArgumentError] if any parameter is the wrong type or out-of
     #   bounds, or if RGB properties and HSL properties are adjusted at the
@@ -1441,27 +1379,24 @@
     end
     declare :type_of, [:value]
 
-<<<<<<< HEAD
+    # Returns whether a feature exists in the current Sass runtime.
+    #
+    # @example
+    #   feature-exists(some-feature-that-exists) => true
+    #   feature-exists(what-is-this-i-dont-know) => false
+    #
+    # @overload feature_exists($feature)
+    # @param $feature [Sass::Script::Value::String] The name of the feature
+    # @return [Sass::Script::Value::Bool] Whether the feature is supported in this version of Sass
+    # @raise [ArgumentError] if `$feature` isn't a string
+    def feature_exists(feature)
+      assert_type feature, :String, :feature
+      Sass::Script::Value::Bool.new(Sass.has_feature?(feature.value))
+    end
+    declare :feature_exists, [:feature]
+
     # Returns the unit(s) associated with a number. Complex units are sorted in
     # alphabetical order by numerator and denominator.
-=======
-    # Returns true if the feature name specified exists in the current Sass runtime.
-    #
-    # @example
-    #   feature-exists(some-feature-that-exists) => true
-    #   feature-exists(what-is-this-i-dont-know) => false
-    #
-    # @param feature [Sass::Script::Value::String] The name of the feature to check
-    # @return [Sass::Script::Value::Bool] Whether the feature is supported in this version of Sass.
-    def feature_exists(feature)
-      Sass::Script::Value::Bool.new(Sass.has_feature?(feature.value))
-    end
-    declare :feature_exists, [:feature]
-
-
-    # Inspects the unit of the number, returning it as a quoted string.
-    # Complex units are sorted in alphabetical order by numerator and denominator.
->>>>>>> 3815575f
     #
     # @example
     #   unit(100) => ""
@@ -1635,43 +1570,23 @@
 
     # Gets the nth item in a list.
     #
-<<<<<<< HEAD
     # Note that unlike some languages, the first item in a Sass list is number
     # 1, the second number 2, and so forth.
-=======
-    # Note that unlike some languages, the first item in a Sass list is number 1,
-    # the second number 2, and so forth. You can also use negative numbers to
-    # count from the end of the list. So -1 is the last item, -2 is the
-    # second-to-last item, etc.
->>>>>>> 3815575f
     #
     # @example
     #   nth(10px 20px 30px, 1) => 10px
     #   nth((Helvetica, Arial, sans-serif), 3) => sans-serif
-<<<<<<< HEAD
     # @overload nth($list, $n)
     # @param $list [Sass::Script::Value::Base]
-    # @param $n [Sass::Script::Value::Number] The index of the item to get
+    # @param $n [Sass::Script::Value::Number] The index of the item to get.
+    #   Negative indices count from the end of the list.
     # @return [Sass::Script::Value::Base]
     # @raise [ArgumentError] if `$n` isn't an integer between 1 and the length
     #   of `$list`
     def nth(list, n)
       assert_type n, :Number, :n
-      if !n.int?
-        raise ArgumentError.new("List index #{n} must be an integer")
-      elsif n.to_i < 1
-        raise ArgumentError.new("List index #{n} must be greater than or equal to 1")
-=======
-    #   nth((red, green, blue), -2) => green
-    # @param list [Value] The list
-    # @param n [Sass::Script::Value::Number] The index into the list
-    # @return [Sass::Script::Value::Base] The nth item in the list
-    # @raise [ArgumentError] If `n` isn't an integer whose absolute value is between 1 and the list's length.
-    def nth(list, n)
-      assert_type n, :Number
       if !n.int? || n.to_i == 0
         raise ArgumentError.new("List index #{n} must be a non-zero integer")
->>>>>>> 3815575f
       elsif list.to_a.size == 0
         raise ArgumentError.new("List index is #{n} but list has no items")
       elsif n.to_i.abs > (size = list.to_a.size)
