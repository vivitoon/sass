require 'sass/script/literal'

module Sass::Script
  # A SassScript object representing a number.
  # SassScript numbers can have decimal values,
  # and can also have units.
  # For example, `12`, `1px`, and `10.45em`
  # are all valid values.
  #
  # Numbers can also have more complex units, such as `1px*em/in`.
  # These cannot be inputted directly in Sass code at the moment.
  class Number < Literal
    # The Ruby value of the number.
    #
    # @return [Numeric]
    attr_reader :value

    # A list of units in the numerator of the number.
    # For example, `1px*em/in*cm` would return `["px", "em"]`
    # @return [Array<String>] 
    attr_reader :numerator_units

    # A list of units in the denominator of the number.
    # For example, `1px*em/in*cm` would return `["in", "cm"]`
    # @return [Array<String>]
    attr_reader :denominator_units

    # The original representation of this number.
    # For example, although the result of `1px/2px` is `0.5`,
    # the value of `#original` is `"1px/2px"`.
    #
    # This is only non-nil when the original value should be used as the CSS value,
    # as in `font: 1px/2px`.
    #
    # @return [Boolean, nil]
    attr_accessor :original

    # @param value [Numeric] The value of the number
    # @param numerator_units [Array<String>] See \{#numerator\_units}
    # @param denominator_units [Array<String>] See \{#denominator\_units}
    def initialize(value, numerator_units = [], denominator_units = [])
      super(value)
      @numerator_units = numerator_units
      @denominator_units = denominator_units
      normalize!
    end

    # The SassScript `+` operation.
    # Its functionality depends on the type of its argument:
    #
    # {Number}
    # : Adds the two numbers together, converting units if possible.
    #
    # {Color}
    # : Adds this number to each of the RGB color channels.
    #
    # {Literal}
    # : See {Literal#plus}.
    #
    # @param other [Literal] The right-hand side of the operator
    # @return [Literal] The result of the operation
    # @raise [Sass::UnitConversionError] if `other` is a number with incompatible units
    def plus(other)
      if other.is_a? Number
        operate(other, :+)
      elsif other.is_a?(Color)
        other.plus(self)
      else
        super
      end
    end

    # The SassScript binary `-` operation (e.g. `$a - $b`).
    # Its functionality depends on the type of its argument:
    #
    # {Number}
    # : Subtracts this number from the other, converting units if possible.
    #
    # {Literal}
    # : See {Literal#minus}.
    #
    # @param other [Literal] The right-hand side of the operator
    # @return [Literal] The result of the operation
    # @raise [Sass::UnitConversionError] if `other` is a number with incompatible units
    def minus(other)
      if other.is_a? Number
        operate(other, :-)
      else
        super
      end
    end

    # The SassScript unary `+` operation (e.g. `+$a`).
    #
    # @return [Number] The value of this number
    def unary_plus
      self
    end

    # The SassScript unary `-` operation (e.g. `-$a`).
    #
    # @return [Number] The negative value of this number
    def unary_minus
      Number.new(-value, numerator_units, denominator_units)
    end

    # The SassScript `*` operation.
    # Its functionality depends on the type of its argument:
    #
    # {Number}
    # : Multiplies the two numbers together, converting units appropriately.
    #
    # {Color}
    # : Multiplies each of the RGB color channels by this number.
    #
    # @param other [Number, Color] The right-hand side of the operator
    # @return [Number, Color] The result of the operation
    # @raise [NoMethodError] if `other` is an invalid type
    def times(other)
      if other.is_a? Number
        operate(other, :*)
      elsif other.is_a? Color
        other.times(self)
      else
        raise NoMethodError.new(nil, :times)
      end
    end

    # The SassScript `/` operation.
    # Its functionality depends on the type of its argument:
    #
    # {Number}
    # : Divides this number by the other, converting units appropriately.
    #
    # {Literal}
    # : See {Literal#div}.
    #
    # @param other [Literal] The right-hand side of the operator
    # @return [Literal] The result of the operation
    def div(other)
      if other.is_a? Number
        res = operate(other, :/)
        if self.original && other.original && context != :equals
          res.original = "#{self.original}/#{other.original}"
        end
        res
      else
        super
      end
    end

    # The SassScript `%` operation.
    #
    # @param other [Number] The right-hand side of the operator
    # @return [Number] This number modulo the other
    # @raise [NoMethodError] if `other` is an invalid type
    # @raise [Sass::UnitConversionError] if `other` has any units
    def mod(other)
      if other.is_a?(Number)
        unless other.unitless?
          raise Sass::UnitConversionError.new("Cannot modulo by a number with units: #{other.inspect}.")
        end
        operate(other, :%)
      else
        raise NoMethodError.new(nil, :mod)
      end
    end

    # The SassScript `==` operation.
    #
    # @param other [Literal] The right-hand side of the operator
    # @return [Boolean] Whether this number is equal to the other object
    def eq(other)
      return Sass::Script::Bool.new(false) unless other.is_a?(Sass::Script::Number)
      this = self
      begin
        if unitless?
          this = this.coerce(other.numerator_units, other.denominator_units)
        else
          other = other.coerce(numerator_units, denominator_units)
        end
      rescue Sass::UnitConversionError
        return Sass::Script::Bool.new(false)
      end

      Sass::Script::Bool.new(this.value == other.value)
    end

    # The SassScript `>` operation.
    #
    # @param other [Number] The right-hand side of the operator
    # @return [Boolean] Whether this number is greater than the other
    # @raise [NoMethodError] if `other` is an invalid type
    def gt(other)
      raise NoMethodError.new(nil, :gt) unless other.is_a?(Number)
      operate(other, :>)
    end

    # The SassScript `>=` operation.
    #
    # @param other [Number] The right-hand side of the operator
    # @return [Boolean] Whether this number is greater than or equal to the other
    # @raise [NoMethodError] if `other` is an invalid type
    def gte(other)
      raise NoMethodError.new(nil, :gte) unless other.is_a?(Number)
      operate(other, :>=)
    end

    # The SassScript `<` operation.
    #
    # @param other [Number] The right-hand side of the operator
    # @return [Boolean] Whether this number is less than the other
    # @raise [NoMethodError] if `other` is an invalid type
    def lt(other)
      raise NoMethodError.new(nil, :lt) unless other.is_a?(Number)
      operate(other, :<)
    end

    # The SassScript `<=` operation.
    #
    # @param other [Number] The right-hand side of the operator
    # @return [Boolean] Whether this number is less than or equal to the other
    # @raise [NoMethodError] if `other` is an invalid type
    def lte(other)
      raise NoMethodError.new(nil, :lte) unless other.is_a?(Number)
      operate(other, :<=)
    end

    # @return [String] The CSS representation of this number
    # @raise [Sass::SyntaxError] if this number has units that can't be used in CSS
    #   (e.g. `px*in`)
    def to_s
      return original if original
      raise Sass::SyntaxError.new("#{inspect} isn't a valid CSS value.") unless legal_units?
      inspect
    end

    # Returns a readable representation of this number.
    #
    # This representation is valid CSS (and valid SassScript)
    # as long as there is only one unit.
    #
    # @return [String] The representation
    def inspect(opts = {})
<<<<<<< HEAD
      value =
        if self.value.is_a?(Float) && (self.value.infinite? || self.value.nan?)
          self.value
        elsif int?
          self.value.to_i
        else
          Sass::Util.tolerate(self.value)
        end
      "#{value}#{unit_str}"
=======
      "#{self.class.round(self.value)}#{unit_str}"
>>>>>>> 50d89b57
    end
    alias_method :to_sass, :inspect

    # @return [Fixnum] The integer value of the number
    # @raise [Sass::SyntaxError] if the number isn't an integer
    def to_i
      super unless int?
      return value
    end

    # @return [Boolean] Whether or not this number is an integer.
    def int?
      value % 1 == 0.0
    end

    # @return [Boolean] Whether or not this number has no units.
    def unitless?
      numerator_units.empty? && denominator_units.empty?
    end

    # @return [Boolean] Whether or not this number has units that can be represented in CSS
    #   (that is, zero or one \{#numerator\_units}).
    def legal_units?
      (numerator_units.empty? || numerator_units.size == 1) && denominator_units.empty?
    end

    # Returns this number converted to other units.
    # The conversion takes into account the relationship between e.g. mm and cm,
    # as well as between e.g. in and cm.
    #
    # If this number has no units, it will simply return itself
    # with the given units.
    #
    # An incompatible coercion, e.g. between px and cm, will raise an error.
    #
    # @param num_units [Array<String>] The numerator units to coerce this number into.
    #   See {\#numerator\_units}
    # @param den_units [Array<String>] The denominator units to coerce this number into.
    #   See {\#denominator\_units}
    # @return [Number] The number with the new units
    # @raise [Sass::UnitConversionError] if the given units are incompatible with the number's
    #   current units
    def coerce(num_units, den_units)
      Number.new(if unitless?
                   self.value
                 else
                   self.value * coercion_factor(self.numerator_units, num_units) /
                     coercion_factor(self.denominator_units, den_units)
                 end, num_units, den_units)
    end

    # @param other [Number] A number to decide if it can be compared with this number.
    # @return [Boolean] Whether or not this number can be compared with the other.
    def comparable_to?(other)
      begin
        operate(other, :+)
        true
      rescue Sass::UnitConversionError
        false
      end
    end

    # Returns a human readable representation of the units in this number.
    # For complex units this takes the form of:
    # numerator_unit1 * numerator_unit2 / denominator_unit1 * denominator_unit2
    # @return [String] a string that represents the units in this number
    def unit_str
      rv = numerator_units.sort.join("*")
      if denominator_units.any?
        rv << "/"
        rv << denominator_units.sort.join("*")
      end
      rv
    end

    private

    # @private
    def self.round(num)
      if num.is_a?(Float) && (num.infinite? || num.nan?)
        num
      elsif num % 1 == 0.0
        num.to_i
      else
        (num * PRECISION).round / PRECISION
      end
    end

    def operate(other, operation)
      this = self
      if [:+, :-, :<=, :<, :>, :>=].include?(operation)
        if unitless?
          this = this.coerce(other.numerator_units, other.denominator_units)
        else
          other = other.coerce(numerator_units, denominator_units)
        end
      end
      # avoid integer division
      value = (:/ == operation) ? this.value.to_f : this.value
      result = value.send(operation, other.value)

      if result.is_a?(Numeric)
        Number.new(result, *compute_units(this, other, operation))
      else # Boolean op
        Bool.new(result)
      end
    end

    def coercion_factor(from_units, to_units)
      # get a list of unmatched units
      from_units, to_units = sans_common_units(from_units, to_units)

      if from_units.size != to_units.size || !convertable?(from_units | to_units)
        raise Sass::UnitConversionError.new("Incompatible units: '#{from_units.join('*')}' and '#{to_units.join('*')}'.")
      end

      from_units.zip(to_units).inject(1) {|m,p| m * conversion_factor(p[0], p[1]) }
    end

    def compute_units(this, other, operation)
      case operation
      when :*
        [this.numerator_units + other.numerator_units, this.denominator_units + other.denominator_units]
      when :/
        [this.numerator_units + other.denominator_units, this.denominator_units + other.numerator_units]
      else  
        [this.numerator_units, this.denominator_units]
      end
    end

    def normalize!
      return if unitless?
      @numerator_units, @denominator_units = sans_common_units(numerator_units, denominator_units)

      @denominator_units.each_with_index do |d, i|
        if convertable?(d) && (u = @numerator_units.detect(&method(:convertable?)))
          @value /= conversion_factor(d, u)
          @denominator_units.delete_at(i)
          @numerator_units.delete_at(@numerator_units.index(u))
        end
      end
    end

    # A hash of unit names to their index in the conversion table
    CONVERTABLE_UNITS = {"in" => 0,        "cm" => 1,    "pc" => 2,    "mm" => 3,   "pt" => 4}
    CONVERSION_TABLE = [[ 1,                2.54,         6,            25.4,        72        ], # in
                        [ nil,              1,            2.36220473,   10,          28.3464567], # cm
                        [ nil,              nil,          1,            4.23333333,  12        ], # pc
                        [ nil,              nil,          nil,          1,           2.83464567], # mm
                        [ nil,              nil,          nil,          nil,         1         ]] # pt

    def conversion_factor(from_unit, to_unit)
      res = CONVERSION_TABLE[CONVERTABLE_UNITS[from_unit]][CONVERTABLE_UNITS[to_unit]]
      return 1.0 / conversion_factor(to_unit, from_unit) if res.nil?
      res
    end

    def convertable?(units)
      Array(units).all?(&CONVERTABLE_UNITS.method(:include?))
    end

    def sans_common_units(units1, units2)
      units2 = units2.dup
      # Can't just use -, because we want px*px to coerce properly to px*mm
      return units1.map do |u|
        next u unless j = units2.index(u)
        units2.delete_at(j)
        nil
      end.compact, units2
    end
  end
end<|MERGE_RESOLUTION|>--- conflicted
+++ resolved
@@ -10,6 +10,12 @@
   # Numbers can also have more complex units, such as `1px*em/in`.
   # These cannot be inputted directly in Sass code at the moment.
   class Number < Literal
+    # The precision with which numbers will be printed to CSS files.
+    # For example, if this is `1000.0`,
+    # `3.1415926` will be printed as `3.142`.
+    # @api public
+    PRECISION = 1000.0
+
     # The Ruby value of the number.
     #
     # @return [Numeric]
@@ -242,19 +248,7 @@
     #
     # @return [String] The representation
     def inspect(opts = {})
-<<<<<<< HEAD
-      value =
-        if self.value.is_a?(Float) && (self.value.infinite? || self.value.nan?)
-          self.value
-        elsif int?
-          self.value.to_i
-        else
-          Sass::Util.tolerate(self.value)
-        end
-      "#{value}#{unit_str}"
-=======
       "#{self.class.round(self.value)}#{unit_str}"
->>>>>>> 50d89b57
     end
     alias_method :to_sass, :inspect
 
