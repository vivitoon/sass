--- conflicted
+++ resolved
@@ -6,22 +6,16 @@
       #
       # @return [String]
       attr_reader :name
-      attr_reader :prefix
 
       # @param name [String] See \{#name}
-      def initialize(prefix, name)
+      def initialize(name)
         @name = name
-        @prefix = prefix
       end
 
       # @return [String] A string representation of the variable
       def inspect
-<<<<<<< HEAD
-        "#{prefix}#{name}"
-=======
         return "!important" if name == "important"
         "$#{name}"
->>>>>>> 9a608b5a
       end
       alias_method :to_sass, :inspect
 
@@ -42,11 +36,7 @@
       # @raise [Sass::SyntaxError] if the variable is undefined
       def _perform(environment)
         (val = environment.var(name)) && (return val)
-<<<<<<< HEAD
-        raise SyntaxError.new("Undefined variable: \"#{prefix}#{name}\".")
-=======
         raise SyntaxError.new("Undefined variable: \"$#{name}\".")
->>>>>>> 9a608b5a
       end
     end
   end
