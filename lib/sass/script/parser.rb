--- conflicted
+++ resolved
@@ -257,11 +257,7 @@
 
       def variable
         return string unless c = try_tok(:const)
-<<<<<<< HEAD
-        node(Variable.new(c.value))
-=======
-        Variable.new(*c.value)
->>>>>>> d7744a20
+        node(Variable.new(*c.value))
       end
 
       def string
