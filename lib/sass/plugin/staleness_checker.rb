--- conflicted
+++ resolved
@@ -90,14 +90,10 @@
             return true
           end
         end
-<<<<<<< HEAD
         checker = dependency_updated?(css_mtime)
         timestamps[css_mtime] = dependencies(uri, importer).any? do |dep|
           checker.call(*dep)
         end
-=======
-        timestamps[css_mtime] = dependencies(uri, importer).any?(&dependency_updated?(css_mtime))
->>>>>>> 3749dee5
       rescue Sass::SyntaxError
         # If there's an error finding dependencies, default to recompiling.
         true
@@ -128,11 +124,7 @@
       end
 
       def dependency_updated?(css_mtime)
-<<<<<<< HEAD
-        lambda do |uri, importer|
-=======
         Proc.new do |uri, importer|
->>>>>>> 3749dee5
           mtime(uri, importer) > css_mtime ||
             dependencies_stale?(uri, importer, css_mtime)
         end
