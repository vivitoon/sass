require 'sass/tree/node'
require 'sass/tree/value_node'
require 'sass/tree/rule_node'
require 'sass/tree/comment_node'
require 'sass/tree/attr_node'
require 'sass/tree/directive_node'
require 'sass/constant'
require 'sass/error'
require 'haml/shared'

module Sass
  # This is the class where all the parsing and processing of the Sass
  # template is done. It can be directly used by the user by creating a
  # new instance and calling <tt>render</tt> to render the template. For example:
  #
  #   template = File.load('stylesheets/sassy.sass')
  #   sass_engine = Sass::Engine.new(template)
  #   output = sass_engine.render
  #   puts output
  class Engine
    # The character that begins a CSS attribute.
    ATTRIBUTE_CHAR  = ?:

    # The character that designates that
    # an attribute should be assigned to the result of constant arithmetic.
    SCRIPT_CHAR     = ?=

    # The character that designates the beginning of a comment,
    # either Sass or CSS.
    COMMENT_CHAR = ?/

    # The character that follows the general COMMENT_CHAR and designates a Sass comment,
    # which is not output as a CSS comment.
    SASS_COMMENT_CHAR = ?/

    # The character that follows the general COMMENT_CHAR and designates a CSS comment,
    # which is embedded in the CSS document.
    CSS_COMMENT_CHAR = ?*

    # The character used to denote a compiler directive.
    DIRECTIVE_CHAR = ?@

    # Designates a non-parsed rule.
    ESCAPE_CHAR    = ?\\

    # Designates block as mixin definition rather than CSS rules to output
    MIXIN_DEFINITION_CHAR = ?=

    # Includes named mixin declared using MIXIN_DEFINITION_CHAR
    MIXIN_INCLUDE_CHAR    = ?+

    # The regex that matches and extracts data from
    # attributes of the form <tt>:name attr</tt>.
    ATTRIBUTE = /^:([^\s=:]+)\s*(=?)(?:\s+|$)(.*)/

    # The regex that matches attributes of the form <tt>name: attr</tt>.
    ATTRIBUTE_ALTERNATE_MATCHER = /^[^\s:]+\s*[=:](\s|$)/

    # The regex that matches and extracts data from
    # attributes of the form <tt>name: attr</tt>.
    ATTRIBUTE_ALTERNATE = /^([^\s=:]+)(\s*=|:)(?:\s+|$)(.*)/

    # Creates a new instace of Sass::Engine that will compile the given
    # template string when <tt>render</tt> is called.
    # See README.rdoc for available options.
    #
    #--
    #
    # TODO: Add current options to REFRENCE. Remember :filename!
    #
    # When adding options, remember to add information about them
    # to README.rdoc!
    #++
    #
    def initialize(template, options={})
      @options = {
        :style => :nested,
        :load_paths => ['.']
      }.merge! options
      @template = template.split(/\r\n|\r|\n/)
      @lines = []
      @constants = {"important" => "!important"}
      @mixins = {}
    end

    # Processes the template and returns the result as a string.
    def render
      begin
        render_to_tree.to_s
      rescue SyntaxError => err
        unless err.sass_filename
          err.add_backtrace_entry(@options[:filename])
        end
        raise err
      end
    end

    alias_method :to_css, :render

    protected

    def constants
      @constants
    end

    def mixins
      @mixins
    end

    def render_to_tree
      split_lines

      root = Tree::Node.new(@options[:style])
      index = 0
      while @lines[index]
        child, index = build_tree(index)

        if child.is_a? Tree::Node
          child.line = index
          root << child
        elsif child.is_a? Array
          child.each do |c|
            root << c
          end
        end
      end
      @lines.clear

      root
    end

    private

    # Readies each line in the template for parsing,
    # and computes the tabulation of the line.
    def split_lines
      @line = 0
      old_tabs = nil
      @template.each_with_index do |line, index|
        @line += 1

        tabs = count_tabs(line)

        if line[0] == COMMENT_CHAR && line[1] == SASS_COMMENT_CHAR && tabs == 0
          tabs = old_tabs
        end

        if tabs # if line isn't blank
<<<<<<< HEAD
          if tabs - old_tabs > 1
            raise SyntaxError.new("The line was indented #{tabs - old_tabs} levels deeper than the previous line.", @line)
=======
          raise SyntaxError.new("Indenting at the beginning of the document is illegal.", @line) if old_tabs.nil? && tabs > 0

          if old_tabs && tabs - old_tabs > 1
            raise SyntaxError.new("#{tabs * 2} spaces were used for indentation. Sass must be indented using two spaces.", @line)
>>>>>>> f7596639
          end
          @lines << [line.strip, tabs]

          old_tabs = tabs
        else
          @lines << ['//', old_tabs || 0]
        end
      end

      @line = nil
    end

    # Counts the tabulation of a line.
    def count_tabs(line)
      return nil if line.strip.empty?
      return 0 unless whitespace = line[/^\s+/]

      if @indentation.nil?
        @indentation = whitespace
        return 1
      end

      tabs = whitespace.length / @indentation.length
      return tabs if whitespace == @indentation * tabs

      raise SyntaxError.new(<<END.strip.gsub("\n", ' '), @line)
Inconsistent indentation: #{Haml::Shared.human_indentation whitespace, true} used for indentation,
but the rest of the document was indented using #{Haml::Shared.human_indentation @indentation}.
END
    end

    def build_tree(index)
      line, tabs = @lines[index]
      index += 1
      @line = index
      node = parse_line(line)

      has_children = has_children?(index, tabs)

      # Node is a symbol if it's non-outputting, like a constant assignment
      unless node.is_a? Tree::Node
        if has_children
          if node == :constant
            raise SyntaxError.new("Illegal nesting: Nothing may be nested beneath constants.", @line + 1)
          elsif node.is_a? Array
            # arrays can either be full of import statements
            # or attributes from mixin includes
            # in either case they shouldn't have children.
            # Need to peek into the array in order to give meaningful errors
            directive_type = (node.first.is_a?(Tree::DirectiveNode) ? "import" : "mixin")
            raise SyntaxError.new("Illegal nesting: Nothing may be nested beneath #{directive_type} directives.", @line + 1)
          end
        end

        index = @line if node == :mixin
        return node, index
      end

      node.line = @line

      if node.is_a? Tree::CommentNode
        while has_children
          line, index = raw_next_line(index)
          node << line

          has_children = has_children?(index, tabs)
        end

        return node, index
      end

      # Resolve multiline rules
      if node.is_a?(Tree::RuleNode)
        if node.continued?
          child, index = build_tree(index) if @lines[old_index = index]
          if @lines[old_index].nil? || has_children?(old_index, tabs) || !child.is_a?(Tree::RuleNode)
            raise SyntaxError.new("Rules can't end in commas.", @line)
          end

          node.add_rules child
        end
        node.children = child.children if child
      end

      while has_children
        child, index = build_tree(index)

        validate_and_append_child(node, child)

        has_children = has_children?(index, tabs)
      end

      return node, index
    end

    def validate_and_append_child(parent, child)
      case child
      when :constant
        raise SyntaxError.new("Constants may only be declared at the root of a document.", @line)
      when :mixin
        raise SyntaxError.new("Mixins may only be defined at the root of a document.", @line)
      when Array
        child.each do |c|
          if c.is_a?(Tree::DirectiveNode)
            raise SyntaxError.new("Import directives may only be used at the root of a document.", @line)
          end
          parent << c
        end
      when Tree::Node
        parent << child
      end
    end

    def has_children?(index, tabs)
      next_line = ['//', 0]
      while !next_line.nil? && next_line[0] == '//' && next_line[1] = 0
        next_line = @lines[index]
        index += 1
      end
      next_line && next_line[1] > tabs
    end

    def raw_next_line(index)
      [@lines[index][0], index + 1]
    end

    def parse_line(line)
      case line[0]
      when ATTRIBUTE_CHAR
        parse_attribute(line, ATTRIBUTE)
      when Constant::CONSTANT_CHAR
        parse_constant(line)
      when COMMENT_CHAR
        parse_comment(line)
      when DIRECTIVE_CHAR
        parse_directive(line)
      when ESCAPE_CHAR
        Tree::RuleNode.new(line[1..-1], @options[:style])
      when MIXIN_DEFINITION_CHAR
        parse_mixin_definition(line)
      when MIXIN_INCLUDE_CHAR
        if line[1].nil? || line[1] == ?\s
          Tree::RuleNode.new(line, @options[:style])
        else
          parse_mixin_include(line)
        end
      else
        if line =~ ATTRIBUTE_ALTERNATE_MATCHER
          parse_attribute(line, ATTRIBUTE_ALTERNATE)
        else
          Tree::RuleNode.new(line, @options[:style])
        end
      end
    end

    def parse_attribute(line, attribute_regx)
      if @options[:attribute_syntax] == :normal &&
          attribute_regx == ATTRIBUTE_ALTERNATE
        raise SyntaxError.new("Illegal attribute syntax: can't use alternate syntax when :attribute_syntax => :normal is set.")
      elsif @options[:attribute_syntax] == :alternate &&
          attribute_regx == ATTRIBUTE
        raise SyntaxError.new("Illegal attribute syntax: can't use normal syntax when :attribute_syntax => :alternate is set.")
      end

      name, eq, value = line.scan(attribute_regx)[0]

      if name.nil? || value.nil?
        raise SyntaxError.new("Invalid attribute: \"#{line}\".", @line)
      end

      if eq.strip[0] == SCRIPT_CHAR
        value = Sass::Constant.parse(value, @constants, @line).to_s
      end

      Tree::AttrNode.new(name, value, @options[:style])
    end

    def parse_constant(line)
      name, op, value = line.scan(Sass::Constant::MATCH)[0]
      unless name && value
        raise SyntaxError.new("Invalid constant: \"#{line}\".", @line)
      end

      constant = Sass::Constant.parse(value, @constants, @line)
      if op == '||='
        @constants[name] ||= constant
      else
        @constants[name] = constant
      end

      :constant
    end

    def parse_comment(line)
      if line[1] == SASS_COMMENT_CHAR
        :comment
      elsif line[1] == CSS_COMMENT_CHAR
        Tree::CommentNode.new(line, @options[:style])
      else
        Tree::RuleNode.new(line, @options[:style])
      end
    end

    def parse_directive(line)
      directive, value = line[1..-1].split(/\s+/, 2)

      # If value begins with url( or ",
      # it's a CSS @import rule and we don't want to touch it.
      if directive == "import" && value !~ /^(url\(|")/
        import(value)
      else
        Tree::DirectiveNode.new(line, @options[:style])
      end
    end

    def parse_mixin_definition(line)
      mixin_name = line[1..-1]
      @mixins[mixin_name] =  []
      index = @line
      line, tabs = @lines[index]
      while !line.nil? && tabs > 0
        child, index = build_tree(index)
        validate_and_append_child(@mixins[mixin_name], child)
        line, tabs = @lines[index]
      end
      :mixin
    end

    def parse_mixin_include(line)
      mixin_name = line[1..-1]
      unless @mixins.has_key?(mixin_name)
        raise SyntaxError.new("Undefined mixin '#{mixin_name}'.", @line)
      end
      @mixins[mixin_name]
    end

    def import(files)
      nodes = []

      files.split(/,\s*/).each do |filename|
        engine = nil

        begin
          filename = self.class.find_file_to_import(filename, @options[:load_paths])
        rescue Exception => e
          raise SyntaxError.new(e.message, @line)
        end

        if filename =~ /\.css$/
          nodes << Tree::DirectiveNode.new("@import url(#{filename})", @options[:style])
        else
          File.open(filename) do |file|
            new_options = @options.dup
            new_options[:filename] = filename
            engine = Sass::Engine.new(file.read, @options)
          end

          engine.constants.merge! @constants
          engine.mixins.merge! @mixins

          begin
            root = engine.render_to_tree
          rescue Sass::SyntaxError => err
            err.add_backtrace_entry(filename)
            raise err
          end
          root.children.each do |child|
            child.filename = filename
            nodes << child
          end
          @constants = engine.constants
          @mixins = engine.mixins
        end
      end

      nodes
    end

    def self.find_file_to_import(filename, load_paths)
      was_sass = false
      original_filename = filename

      if filename[-5..-1] == ".sass"
        filename = filename[0...-5]
        was_sass = true
      elsif filename[-4..-1] == ".css"
        return filename
      end

      new_filename = find_full_path("#{filename}.sass", load_paths)

      if new_filename.nil?
        if was_sass
          raise Exception.new("File to import not found or unreadable: #{original_filename}.")
        else
          return filename + '.css'
        end
      else
        new_filename
      end
    end

    def self.find_full_path(filename, load_paths)
      load_paths.each do |path|
        ["_#{filename}", filename].each do |name|
          full_path = File.join(path, name)
          if File.readable?(full_path)
            return full_path
          end
        end
      end
      nil
    end
  end
end<|MERGE_RESOLUTION|>--- conflicted
+++ resolved
@@ -146,15 +146,10 @@
         end
 
         if tabs # if line isn't blank
-<<<<<<< HEAD
-          if tabs - old_tabs > 1
+          raise SyntaxError.new("Indenting at the beginning of the document is illegal.", @line) if old_tabs.nil? && tabs > 0
+
+          if old_tabs && tabs - old_tabs > 1
             raise SyntaxError.new("The line was indented #{tabs - old_tabs} levels deeper than the previous line.", @line)
-=======
-          raise SyntaxError.new("Indenting at the beginning of the document is illegal.", @line) if old_tabs.nil? && tabs > 0
-
-          if old_tabs && tabs - old_tabs > 1
-            raise SyntaxError.new("#{tabs * 2} spaces were used for indentation. Sass must be indented using two spaces.", @line)
->>>>>>> f7596639
           end
           @lines << [line.strip, tabs]
 
