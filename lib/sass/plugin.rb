--- conflicted
+++ resolved
@@ -1,11 +1,8 @@
 require 'fileutils'
+require 'rbconfig'
 
 require 'sass'
-<<<<<<< HEAD
 require 'sass/callbacks'
-=======
-require 'rbconfig'
->>>>>>> 363328b2
 
 module Sass
   # This module handles the compilation of Sass files.
@@ -251,7 +248,6 @@
               update_stylesheets(individual_files)
             end
 
-<<<<<<< HEAD
             path.create do |base, relative|
               run_template_created File.join(base, relative)
               update_stylesheets(individual_files)
@@ -286,12 +282,6 @@
           end
         end
       end
-=======
-      # Finally, write the file
-      flag = 'w'
-      flag = 'wb' if RbConfig::CONFIG['host_os'] =~ /mswin|windows/i && options[:unix_newlines]
-      File.open(css, flag) {|file| file.print(result)}
->>>>>>> 363328b2
     end
 
     private
@@ -313,7 +303,9 @@
       end
 
       # Finally, write the file
-      File.open(css, 'w') {|file| file.print(result)}
+      flag = 'w'
+      flag = 'wb' if RbConfig::CONFIG['host_os'] =~ /mswin|windows/i && options[:unix_newlines]
+      File.open(css, flag) {|file| file.print(result)}
     end
 
     def try_delete_css(css)
