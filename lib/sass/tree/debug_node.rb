--- conflicted
+++ resolved
@@ -6,11 +6,7 @@
     class DebugNode < Node
       # The expression to print.
       # @return [Script::Node] 
-<<<<<<< HEAD
-      attr_reader :expr
-=======
       attr_accessor :expr
->>>>>>> 38424635
 
       # @param expr [Script::Node] The expression to print
       def initialize(expr)
