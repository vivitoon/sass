--- conflicted
+++ resolved
@@ -59,16 +59,9 @@
     return if node.invisible?
     spaces = ('  ' * [@tabs - node.resolved_value[/^ */].size, 0].max)
 
-<<<<<<< HEAD
-    content = node.resolved_value.gsub(/^/, spaces).gsub(%r{^(\s*)//(.*)$}) do |md|
-      "#{$1}/*#{$2} */"
-    end
+    content = node.resolved_value.gsub(/^/, spaces)
+    content.gsub!(%r{^(\s*)//(.*)$}) {|md| "#{$1}/*#{$2} */"} if node.type == :silent
     content.gsub!(/\n +(\* *(?!\/))?/, ' ') if (node.style == :compact || node.style == :compressed) && node.type != :loud
-=======
-    content = node.resolved_value.gsub(/^/, spaces)
-    content.gsub!(%r{^(\s*)//(.*)$}) {|md| "#{$1}/*#{$2} */"} if node.silent
-    content.gsub!(/\n +(\* *(?!\/))?/, ' ') if (node.style == :compact || node.style == :compressed) && !node.loud
->>>>>>> 34059b24
     content
   end
 
