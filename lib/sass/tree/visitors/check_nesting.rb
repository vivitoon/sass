# A visitor for checking that all nodes are properly nested.
class Sass::Tree::Visitors::CheckNesting < Sass::Tree::Visitors::Base
  protected

  def initialize
    @parents = []
  end

  def visit(node)
    if error = @parent && (
        try_send("invalid_#{node_name @parent}_child?", @parent, node) ||
        try_send("invalid_#{node_name node}_parent?", @parent, node))
      raise Sass::SyntaxError.new(error)
    end
    super
  rescue Sass::SyntaxError => e
    e.modify_backtrace(:filename => node.filename, :line => node.line)
    raise e
  end

  CONTROL_NODES = [Sass::Tree::EachNode, Sass::Tree::ForNode, Sass::Tree::IfNode,
    Sass::Tree::WhileNode, Sass::Tree::TraceNode]
  SCRIPT_NODES = [Sass::Tree::ImportNode] + CONTROL_NODES
  def visit_children(parent)
    old_parent = @parent
    @parent = parent unless is_any_of?(parent, SCRIPT_NODES)
    @parents.push parent
    super
  ensure
    @parent = old_parent
    @parents.pop
  end

  def visit_root(node)
    yield
  rescue Sass::SyntaxError => e
    e.sass_template ||= node.template
    raise e
  end

  def visit_import(node)
    yield
  rescue Sass::SyntaxError => e
    e.modify_backtrace(:filename => node.children.first.filename)
    e.add_backtrace(:filename => node.filename, :line => node.line)
    raise e
  end

  def visit_mixindef(node)
    @current_mixin_def, old_mixin_def = node, @current_mixin_def
    yield
  ensure
    @current_mixin_def = old_mixin_def
  end

  def invalid_content_parent?(parent, child)
    if @current_mixin_def
      @current_mixin_def.has_content = true
      nil
    else
      "@content may only be used within a mixin."
    end
  end

  def invalid_charset_parent?(parent, child)
    "@charset may only be used at the root of a document." unless parent.is_a?(Sass::Tree::RootNode)
  end

  VALID_EXTEND_PARENTS = [Sass::Tree::RuleNode, Sass::Tree::MixinDefNode, Sass::Tree::MixinNode]
  def invalid_extend_parent?(parent, child)
    unless is_any_of?(parent, VALID_EXTEND_PARENTS)
      "Extend directives may only be used within rules."
    end
  end

  def invalid_function_parent?(parent, child)
    "Functions may only be defined at the root of a document." unless parent.is_a?(Sass::Tree::RootNode)
  end

  VALID_FUNCTION_CHILDREN = [
    Sass::Tree::CommentNode,  Sass::Tree::DebugNode, Sass::Tree::ReturnNode,
    Sass::Tree::VariableNode, Sass::Tree::WarnNode
  ] + CONTROL_NODES
  def invalid_function_child?(parent, child)
    unless is_any_of?(child, VALID_FUNCTION_CHILDREN)
      "Functions can only contain variable declarations and control directives."
    end
  end

<<<<<<< HEAD
  VALID_IMPORT_PARENTS = [
    Sass::Tree::IfNode,   Sass::Tree::ForNode,      Sass::Tree::WhileNode,
    Sass::Tree::EachNode, Sass::Tree::MixinDefNode, Sass::Tree::MixinNode
  ]
=======
  INVALID_IMPORT_PARENTS = CONTROL_NODES + [Sass::Tree::MixinDefNode]
>>>>>>> 35efbe43
  def invalid_import_parent?(parent, child)
    unless (@parents.map {|p| p.class} & INVALID_IMPORT_PARENTS).empty?
      return "Import directives may not be used within control directives or mixins."
    end
    return if parent.is_a?(Sass::Tree::RootNode)
    return "CSS import directives may only be used at the root of a document." if child.css_import?
    # If this is a nested @import, we need to make sure it doesn't have anything
    # that's legal at top-level but not in the current context (e.g. mixin defs).
    child.imported_file.to_tree.children.each {|c| visit(c)}
    nil
  rescue Sass::SyntaxError => e
    e.modify_backtrace(:filename => child.imported_file.options[:filename])
    e.add_backtrace(:filename => child.filename, :line => child.line)
    raise e
  end

  def invalid_mixindef_parent?(parent, child)
    "Mixins may only be defined at the root of a document." unless parent.is_a?(Sass::Tree::RootNode)
  end

  VALID_PROP_CHILDREN = [Sass::Tree::CommentNode, Sass::Tree::PropNode, Sass::Tree::MixinNode] + CONTROL_NODES
  def invalid_prop_child?(parent, child)
    unless is_any_of?(child, VALID_PROP_CHILDREN)
      "Illegal nesting: Only properties may be nested beneath properties."
    end
  end

  VALID_PROP_PARENTS = [Sass::Tree::RuleNode, Sass::Tree::PropNode,
                        Sass::Tree::MixinDefNode, Sass::Tree::DirectiveNode,
                        Sass::Tree::MixinNode]
  def invalid_prop_parent?(parent, child)
    unless is_any_of?(parent, VALID_PROP_PARENTS)
      "Properties are only allowed within rules, directives, mixin includes, or other properties." + child.pseudo_class_selector_message
    end
  end

  def invalid_return_parent?(parent, child)
    "@return may only be used within a function." unless parent.is_a?(Sass::Tree::FunctionNode)
  end

  private

  def is_any_of?(val, classes)
    for c in classes
      return true if val.is_a?(c)
    end
    return false
  end

  def try_send(method, *args)
    return unless respond_to?(method)
    send(method, *args)
  end
end
<|MERGE_RESOLUTION|>--- conflicted
+++ resolved
@@ -87,14 +87,8 @@
     end
   end
 
-<<<<<<< HEAD
-  VALID_IMPORT_PARENTS = [
-    Sass::Tree::IfNode,   Sass::Tree::ForNode,      Sass::Tree::WhileNode,
-    Sass::Tree::EachNode, Sass::Tree::MixinDefNode, Sass::Tree::MixinNode
-  ]
-=======
-  INVALID_IMPORT_PARENTS = CONTROL_NODES + [Sass::Tree::MixinDefNode]
->>>>>>> 35efbe43
+  INVALID_IMPORT_PARENTS = CONTROL_NODES +
+    [Sass::Tree::MixinDefNode, Sass::Tree::MixinNode]
   def invalid_import_parent?(parent, child)
     unless (@parents.map {|p| p.class} & INVALID_IMPORT_PARENTS).empty?
       return "Import directives may not be used within control directives or mixins."
