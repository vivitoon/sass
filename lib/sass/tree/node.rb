--- conflicted
+++ resolved
@@ -27,19 +27,36 @@
       #
       # @return [Fixnum]
       attr_accessor :line
-<<<<<<< HEAD
 
       # The name of the document on which this node appeared.
       #
       # @return [String]
-      attr_accessor :filename
-
-      # @param options [Hash<Symbol, Object>] An options hash;
-      #   see [the Sass options documentation](../../Sass.html#sass_options)
-      def initialize(options)
+      attr_writer :filename
+
+      # The options hash for the node;
+      # see [the Sass options documentation](../../Sass.html#sass_options).
+      #
+      # @return [Hash<Symbol, Object>]
+      attr_reader :options
+
+      def initialize
+        @children = []
+      end
+
+      # Sets the options hash for the node and all its children.
+      #
+      # @param options [Hash<Symbol, Object>] The options
+      # @see #options
+      def options=(options)
+        children.each {|c| c.options = options}
         @options = options
-        @style = options[:style]
-        @children = []
+      end
+
+      # The name of the document on which this node appeared.
+      #
+      # @return [String]
+      def filename
+        @filename || @options[:filename]
       end
 
       # Appends a child to the node.
@@ -47,24 +64,6 @@
       # @param child [Tree::Node] The child node
       # @raise [Sass::SyntaxError] if `child` is invalid
       # @see #invalid_child?
-=======
-      attr_writer :filename
-      attr_reader :options
-
-      def initialize
-        @children = []
-      end
-
-      def options=(options)
-        children.each {|c| c.options = options}
-        @options = options
-      end
-
-      def filename
-        @filename || @options[:filename]
-      end
-
->>>>>>> 04d30c59
       def <<(child)
         if msg = invalid_child?(child)
           raise Sass::SyntaxError.new(msg, child.line)
@@ -93,7 +92,14 @@
         self.class == other.class && other.children == children
       end
 
-<<<<<<< HEAD
+      # Runs the dynamic Sass code *and* computes the CSS for the tree.
+      #
+      # @see #perform
+      # @see #to_s
+      def render
+        perform(Environment.new).to_s
+      end
+
       # Computes the CSS corresponding to this Sass tree.
       #
       # Only static-node subclasses need to implement \{#to\_s}.
@@ -101,12 +107,6 @@
       # @return [String] The resulting CSS
       # @raise [Sass::SyntaxError] if some element of the tree is invalid
       # @see Sass::Tree
-=======
-      def render
-        perform(Environment.new).to_s
-      end
-
->>>>>>> 04d30c59
       def to_s
         result = String.new
         children.each do |child|
