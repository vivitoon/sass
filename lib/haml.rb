dir = File.dirname(__FILE__)
$LOAD_PATH << dir unless $LOAD_PATH.include?(dir)

# = Haml (XHTML Abstraction Markup Language)
#
# Haml is a markup language
# that's used to cleanly and simply describe the XHTML of any web document,
# without the use of inline code.
# Haml functions as a replacement
# for inline page templating systems such as PHP, ERB, and ASP.
# However, Haml avoids the need for explicitly coding XHTML into the template,
# because it is actually an abstract description of the XHTML,
# with some code to generate dynamic content.
#
# == Features
#
# * Whitespace active
# * Well-formatted markup
# * DRY
# * Follows CSS conventions
# * Integrates Ruby code
# * Implements Rails templates with the .haml extension
#
# == Using Haml
#
# Haml can be used in three ways:
# as a plugin for Ruby on Rails,
# as a standalone Ruby module,
# and as a command-line tool.
# The first step for all of these is to install the Haml gem:
#
#   gem install haml
#
# To enable it as a Rails plugin,
# then run
#
#   haml --rails path/to/rails/app
#
# Once it's installed, all view files with the ".html.haml" extension
# will be compiled using Haml.
#
# To run Haml from the commandline, just use
#
#   haml input.haml output.html
#
# Use <tt>haml --help</tt> for full documentation.
#
# You can access instance variables in Haml templates
# the same way you do in ERb templates.
# Helper methods are also available in Haml templates.
# For example (this example uses Rails, but the principle for Merb is the same):
#
#   # file: app/controllers/movies_controller.rb
#
#   class MoviesController < ApplicationController
#     def index
#       @title = "Teen Wolf"
#     end
#   end
#
#   -# file: app/views/movies/index.haml
#
#   #content
#    .title
#      %h1= @title
#      = link_to 'Home', home_url
#
# may be compiled to:
#
#   <div id='content'>
#     <div class='title'>
#       <h1>Teen Wolf</h1>
#       <a href='/'>Home</a>
#     </div>
#   </div>
#
# === Ruby Module
#
# Haml can also be used completely separately from Rails and ActionView.
# To do this, install the gem with RubyGems:
#
#   gem install haml
#
# You can then use it by including the "haml" gem in Ruby code,
# and using Haml::Engine like so:
#
#   engine = Haml::Engine.new("%p Haml code!")
#   engine.render #=> "<p>Haml code!</p>\n"
#
# == Characters with meaning to Haml
#
# Various characters, when placed at a certain point in a line,
# instruct Haml to render different types of things.
#
# === XHTML Tags
#
# These characters render XHTML tags.
#
# ==== %
#
#
# The percent character is placed at the beginning of a line.
# It's followed immediately by the name of an element,
# then optionally by modifiers (see below), a space,
# and text to be rendered inside the element.
# It creates an element in the form of <tt><element></element></tt>.
# For example:
#
#   %one
#     %two
#       %three Hey there
#
# is compiled to:
#
#   <one>
#     <two>
#       <three>Hey there</three>
#     </two>
#   </one>
#
# Any string is a valid element name;
# Haml will automatically generate opening and closing tags for any element.
#
# ==== {}
#
# Brackets represent a Ruby hash
# that is used for specifying the attributes of an element.
# It is literally evaluated as a Ruby hash,
# so logic will work in it and local variables may be used.
# Quote characters within the attribute
# will be replaced by appropriate escape sequences.
# The hash is placed after the tag is defined.
# For example:
#
#   %html{:xmlns => "http://www.w3.org/1999/xhtml", "xml:lang" => "en", :lang => "en"}
#
# is compiled to:
#
<<<<<<< HEAD
#   <html xmlns="http://www.w3.org/1999/xhtml" xml:lang="en" lang="en"></html>
#
# Attribute hashes can also be stretched out over multiple lines
# to accomidate many attributes.
# However, newlines may only be placed immediately after commas.
# For example:
#
#   %script{:type => "text/javascript",
#           :src  => "javascripts/script_#{2 + 7}"}
#
# is compiled to:
#
#   <script src='javascripts/script_9' type='text/javascript'></script>
=======
#   <head name='doc_head'>
#     <script src='javascripts/script_9' type='text/javascript'>
#     </script>
#   </head>
>>>>>>> 11051d97
#
# ===== Attribute Methods
#
# A Ruby method call that returns a hash
# can be substituted for the hash contents.
# For example, Haml::Helpers defines the following method:
#
#   def html_attrs(lang = 'en-US')
#     {:xmlns => "http://www.w3.org/1999/xhtml", 'xml:lang' => lang, :lang => lang}
#   end
#
# This can then be used in Haml, like so:
#
#   %html{html_attrs('fr-fr')}
#
# This is compiled to:
#
#   <html lang='fr-fr' xml:lang='fr-fr' xmlns='http://www.w3.org/1999/xhtml'>
#   </html>
#
# You can use as many such attribute methods as you want
# by separating them with commas,
# like a Ruby argument list.
# All the hashes will me merged together, from left to right.
# For example, if you defined
#
#   def hash1
#     {:bread => 'white', :filling => 'peanut butter and jelly'}
#   end
#
#   def hash2
#     {:bread => 'whole wheat'}
#   end
#
# then
#
#   %sandwich{hash1, hash2, :delicious => true}/
#
# would compile to:
#
#   <sandwich bread='whole wheat' delicious='true' filling='peanut butter and jelly' />
#
# ===== Boolean Attributes
#
# Some attributes, such as "checked" for <tt>input</tt> tags or "selected" for <tt>option</tt> tags,
# are "boolean" in the sense that their values don't matter -
# it only matters whether or not they're present.
# In HTML (but not XHTML), these attributes can be written as
#
#   <input selected>
#
# To do this in Haml, just assign a Ruby true value to the attribute:
#
#   %input{:selected => true}
#
# In XHTML, the only valid value for these attributes is the name of the attribute.
# Thus this will render in XHTML as
#
#   <input selected='selected'>
#
# To set these attributes to false, simply assign them to a Ruby false value.
# In both XHTML and HTML
#
#   %input{:selected => false}
#
# will just render as
#
#   <input>
#
# ==== []
#
# Square brackets follow a tag definition and contain a Ruby object
# that is used to set the class and id of that tag.
# The class is set to the object's class
# (transformed to use underlines rather than camel case)
# and the id is set to the object's class, followed by its id.
# Because the id of an object is normally an obscure implementation detail,
# this is most useful for elements that represent instances of Models.
# Additionally, the second argument (if present) will be used as a prefix for
# both the id and class attributes.
# For example:
#
#   # file: app/controllers/users_controller.rb
#
#   def show
#     @user = CrazyUser.find(15)
#   end
#
#   -# file: app/views/users/show.haml
#
#   %div[@user, :greeting]
#     %bar[290]/
#     Hello!
#
# is compiled to:
#
#   <div class='greeting_crazy_user' id='greeting_crazy_user_15'>
#     <bar class='fixnum' id='fixnum_581' />
#     Hello!
#   </div>
#
# ==== /
#
# The forward slash character, when placed at the end of a tag definition,
# causes the tag to be self-closed.
# For example:
#
#   %br/
#   %meta{'http-equiv' => 'Content-Type', :content => 'text/html'}/
#
# is compiled to:
#
#   <br />
#   <meta http-equiv='Content-Type' content='text/html' />
#
# Some tags are automatically closed, as long as they have no content.
# +meta+, +img+, +link+, +script+, +br+, and +hr+ tags are closed by default.
# This list can be customized by setting the <tt>:autoclose</tt> option (see below).
# For example:
#
#   %br
#   %meta{'http-equiv' => 'Content-Type', :content => 'text/html'}
#
# is also compiled to:
#
#   <br />
#   <meta http-equiv='Content-Type' content='text/html' />
#
# ==== . and #
#
# The period and pound sign are borrowed from CSS.
# They are used as shortcuts to specify the <tt>class</tt>
# and <tt>id</tt> attributes of an element, respectively.
# Multiple class names can be specified in a similar way to CSS,
# by chaining the class names together with periods.
# They are placed immediately after the tag and before an attributes hash.
# For example:
#
#   %div#things
#     %span#rice Chicken Fried
#     %p.beans{ :food => 'true' } The magical fruit
#     %h1.class.otherclass#id La La La
#
# is compiled to:
#
#   <div id='things'>
#     <span id='rice'>Chicken Fried</span>
#     <p class='beans' food='true'>The magical fruit</p>
#     <h1 class='class otherclass' id='id'>La La La</h1>
#   </div>
#
# And,
#
#   #content
#     .articles
#       .article.title
#         Doogie Howser Comes Out
#       .article.date
#         2006-11-05
#       .article.entry
#         Neil Patrick Harris would like to dispel any rumors that he is straight
#
# is compiled to:
#
#   <div id='content'>
#     <div class='articles'>
#       <div class='article title'>Doogie Howser Comes Out</div>
#       <div class='article date'>2006-11-05</div>
#       <div class='article entry'>
#         Neil Patrick Harris would like to dispel any rumors that he is straight
#       </div>
#     </div>
#   </div>
#
# ==== Implicit Div Elements
#
# Because the div element is used so often, it is the default element.
# If you only define a class and/or id using the <tt>.</tt> or <tt>#</tt> syntax,
# a div element is automatically used.
# For example:
#
#   #collection
#     .item
#       .description What a cool item!
#
# is the same as:
#
#   %div{:id => collection}
#     %div{:class => 'item'}
#       %div{:class => 'description'} What a cool item!
#
# and is compiled to:
#
#   <div id='collection'>
#     <div class='item'>
#       <div class='description'>What a cool item!</div>
#     </div>
#   </div>
#
# ==== > and <
#
# <tt>></tt> and <tt><</tt> give you more control over the whitespace near a tag.
# <tt>></tt> will remove all whitespace surrounding a tag,
# while <tt><</tt> will remove all whitespace immediately within a tag.
# You can think of them as alligators eating the whitespace:
# <tt>></tt> faces out of the tag and eats the whitespace on the outside,
# and <tt><</tt> faces into the tag and eats the whitespace on the inside.
# They're placed at the end of a tag definition,
# after class, id, and attribute declarations
# but before <tt>/</tt> or <tt>=</tt>.
# For example:
#
#   %blockquote<
#     %div
#       Foo!
#
# is compiled to:
#
#   <blockquote><div>
#     Foo!
#   </div></blockquote>
#
# And:
#
#   %img
#   %img>
#   %img
#
# is compiled to:
#
#   <img /><img /><img />
#
# And:
#
#  %p<= "Foo\nBar"
#
# is compiled to:
#
#  <p>Foo
#  Bar</p>
#
# And finally:
#
#   %img
#   %pre><
#     foo
#     bar
#   %img
#
# is compiled to:
#
#   <img /><pre>foo
#   bar</pre><img />
#
# ==== =
#
# <tt>=</tt> is placed at the end of a tag definition,
# after class, id, and attribute declarations.
# It's just a shortcut for inserting Ruby code into an element.
# It works the same as <tt>=</tt> without a tag:
# it inserts the result of the Ruby code into the template.
# However, if the result is short enough,
# it is displayed entirely on one line.
# For example:
#
#   %p= "hello"
#
# is not quite the same as:
#
#   %p
#     = "hello"
#
# It's compiled to:
#
#   <p>hello</p>
#
# ==== ~
#
# ~ works just like =, except that it runs Haml::Helpers#find_and_preserve on its input.
# For example,
#
#   ~ "Foo\n<pre>Bar\nBaz</pre>"
#
# is the same as:
#
#   = find_and_preserve("Foo\n<pre>Bar\nBaz</pre>")
#
# and is compiled to:
#
#   Foo
#   <pre>Bar&#x000A;Baz</pre>
#
# See also Whitespace Preservation, below.
#
# === XHTML Helpers
#
# ==== No Special Character
#
# If no special character appears at the beginning of a line,
# the line is rendered as plain text.
# For example:
#
#   %gee
#     %whiz
#       Wow this is cool!
#
# is compiled to:
#
#   <gee>
#     <whiz>
#       Wow this is cool!
#     </whiz>
#   </gee>
#
# ==== !!!
#
# When describing XHTML documents with Haml,
# you can have a document type or XML prolog generated automatically
# by including the characters <tt>!!!</tt>.
# For example:
#
#   !!! XML
#   !!!
#   %html
#     %head
#       %title Myspace
#     %body
#       %h1 I am the international space station
#       %p Sign my guestbook
#
# is compiled to:
#
#   <?xml version='1.0' encoding='utf-8' ?>
#   <!DOCTYPE html PUBLIC "-//W3C//DTD XHTML 1.0 Transitional//EN" "http://www.w3.org/TR/xhtml1/DTD/xhtml1-transitional.dtd">
#   <html>
#     <head>
#       <title>Myspace</title>
#     </head>
#     <body>
#       <h1>I am the international space station</h1>
#       <p>Sign my guestbook</p>
#     </body>
#   </html>
#
# You can also specify the version and type of XHTML after the <tt>!!!</tt>.
# XHTML 1.0 Strict, Transitional, and Frameset and XHTML 1.1 are supported.
# The default version is 1.0 and the default type is Transitional.
# For example:
#
#   !!! 1.1
#
# is compiled to:
#
#   <!DOCTYPE html PUBLIC "-//W3C//DTD XHTML 1.1//EN" "http://www.w3.org/TR/xhtml11/DTD/xhtml11.dtd">
#
# and
#
#   !!! Strict
#
# is compiled to:
#
#   <!DOCTYPE html PUBLIC "-//W3C//DTD XHTML 1.0 Strict//EN" "http://www.w3.org/TR/xhtml1/DTD/xhtml1-strict.dtd">
#
# If you're not using the UTF-8 character set for your document,
# you can specify which encoding should appear
# in the XML prolog in a similar way.
# For example:
#
#   !!! XML iso-8859-1
#
# is compiled to:
#
#   <?xml version='1.0' encoding='iso-8859-1' ?>
#
# ==== /
#
# The forward slash character, when placed at the beginning of a line,
# wraps all text after it in an HTML comment.
# For example:
#
#   %peanutbutterjelly
#     / This is the peanutbutterjelly element
#     I like sandwiches!
#
# is compiled to:
#
#   <peanutbutterjelly>
#     <!-- This is the peanutbutterjelly element -->
#     I like sandwiches!
#   </peanutbutterjelly>
#
# The forward slash can also wrap indented sections of code. For example:
#
#   /
#     %p This doesn't render...
#     %div
#       %h1 Because it's commented out!
#
# is compiled to:
#
#   <!--
#     <p>This doesn't render...</p>
#     <div>
#       <h1>Because it's commented out!</h1>
#     </div>
#   -->
#
# You can also use Internet Explorer conditional comments
# (about)[http://www.quirksmode.org/css/condcom.html]
# by enclosing the condition in square brackets after the <tt>/</tt>.
# For example:
#
#   /[if IE]
#     %a{ :href => 'http://www.mozilla.com/en-US/firefox/' }
#       %h1 Get Firefox
#
# is compiled to:
#
#   <!--[if IE]>
#     <a href='http://www.mozilla.com/en-US/firefox/'>
#       <h1>Get Firefox</h1>
#     </a>
#   <![endif]-->
#
# ==== \
#
# The backslash character escapes the first character of a line,
# allowing use of otherwise interpreted characters as plain text.
# For example:
#
#   %title
#     = @title
#     \- MySite
#
# is compiled to:
#
#   <title>
#     MyPage
#     - MySite
#   </title>
#
# ==== |
#
# The pipe character designates a multiline string.
# It's placed at the end of a line
# and means that all following lines that end with <tt>|</tt>
# will be evaluated as though they were on the same line.
# For example:
#
#   %whoo
#     %hoo I think this might get |
#       pretty long so I should |
#       probably make it |
#       multiline so it doesn't |
#       look awful. |
#     %p This is short.
#
# is compiled to:
#
#   <whoo>
#     <hoo>
#       I think this might get pretty long so I should probably make it multiline so it doesn't look awful.
#     </hoo>
#     <p>This is short</p>
#   </whoo>
#
# ==== :
#
# The colon character designates a filter.
# This allows you to pass an indented block of text as input
# to another filtering program and add the result to the output of Haml.
# The syntax is simply a colon followed by the name of the filter.
# For example,
#
#   %p
#     :markdown
#       Textile
#       =======
#
#       Hello, *World*
#
# is compiled to
#
#   <p>
#     <h1>Textile</h1>
#
#     <p>Hello, <em>World</em></p>
#   </p>
#
# Filters can have Ruby code interpolated, like with ==.
# For example,
#
#   - flavor = "raspberry"
#   #content
#     :textile
#       I *really* prefer _#{h flavor}_ jam.
#
# is compiled to
#
#   <div id='content'>
#     <p>I <strong>really</strong> prefer <em>raspberry</em> jam.</p>
#   </div>
#
# Haml has the following filters defined:
#
# [plain]      Does not parse the filtered text.
#              This is useful for large blocks of text without HTML tags,
#              when you don't want lines starting with <tt>.</tt> or <tt>-</tt>
#              to be parsed.
#
# [javascript] Surrounds the filtered text with <script> and CDATA tags.
#              Useful for including inline Javascript.
#
# [escaped]    Works the same as plain, but HTML-escapes the text
#              before placing it in the document.
#
# [ruby]       Parses the filtered text with the normal Ruby interpreter.
#              All output sent to <tt>$stdout</tt>, like with +puts+,
#              is output into the Haml document.
#              Not available if the <tt>suppress_eval</tt> option is set to true.
#              The Ruby code is evaluated in the same context as the Haml template.
#
# [preserve]   Inserts the filtered text into the template with whitespace preserved.
#              <tt>preserve</tt>d blocks of text aren't indented,
#              and newlines are replaced with the HTML escape code for newlines,
#              to preserve nice-looking output.
#              See also Whitespace Preservation, below.
#
# [erb]        Parses the filtered text with ERB, like an RHTML template.
#              Not available if the <tt>suppress_eval</tt> option is set to true.
#              Embedded Ruby code is evaluated in the same context as the Haml template.
#
# [sass]       Parses the filtered text with Sass to produce CSS output.
#
# [textile]    Parses the filtered text with Textile (http://www.textism.com/tools/textile).
#              Only works if RedCloth is installed.
#
# [markdown]   Parses the filtered text with Markdown (http://daringfireball.net/projects/markdown).
#              Only works if RDiscount, RPeg-Markdown, Maruku, or BlueCloth are installed.
#
# [maruku]     Parses the filtered text with Maruku, which has some non-standard extensions to Markdown.
#
# You can also define your own filters (see Haml::Filters).
#
# === Ruby evaluators
#
# ==== =
#
# The equals character is followed by Ruby code,
# which is evaluated and the output inserted into the document as plain text.
# For example:
#
#   %p
#     = ['hi', 'there', 'reader!'].join " "
#     = "yo"
#
# is compiled to:
#
#   <p>
#     hi there reader!
#     yo
#   </p>
#
# If the <tt>:escape_html</tt> option is set, <tt>=</tt> will sanitize any
# HTML-sensitive characters generated by the script. For example:
#
#   = '<script>alert("I\'m evil!");</script>'
#
# would be compiled to
#
#   &lt;script&gt;alert(&quot;I'm evil!&quot;);&lt;/script&gt;
#
# ==== -
#
# The hyphen character makes the text following it into "silent script":
# Ruby script that is evaluated, but not output.
#
# <b>It is not recommended that you use this widely;
# almost all processing code and logic should be restricted
# to the Controller, the Helper, or partials.</b>
#
# For example:
#
#   - foo = "hello"
#   - foo << " there"
#   - foo << " you!"
#   %p= foo
#
# is compiled to:
#
#   <p>
#     hello there you!
#   </p>
#
# ==== ==
#
# Two equals characters interpolates Ruby code into plain text,
# similarly to Ruby string interpolation.
# For example,
#
#   %p== This is #{h quality} cake!
#
# is the same as
#
#   %p= "This is #{h quality} cake!"
#
# and might compile to
#
#   <p>This is scrumptious cake!</p>
#
# Backslashes can be used to escape "#{" strings,
# but they don't act as escapes anywhere else in the string.
# For example:
#
#   %p
#     == \\ Look at \\#{h word} lack of backslash: \#{foo}
#
# might compile to
#
#  <p>
#    \\ Look at \yon lack of backslash: #{foo}
#  </p>
#
# ==== &=
#
# An ampersand followed by one or two equals characters
# evaluates Ruby code just like the equals without the ampersand,
# but sanitizes any HTML-sensitive characters in the result of the code.
# For example:
#
#   &= "I like cheese & crackers"
#
# compiles to
#
#   I like cheese &amp; crackers
#
# If the <tt>:escape_html</tt> option is set,
# &= behaves identically to =.
#
# ==== !=
#
# An exclamation mark followed by one or two equals characters
# evaluates Ruby code just like the equals would,
# but never sanitizes the HTML.
#
# By default, the single equals doesn't sanitize HTML either.
# However, if the <tt>:escape_html</tt> option is set, = will sanitize the HTML, but != still won't.
# For example, if <tt>:escape_html</tt> is set:
#
#   = "I feel <strong>!"
#   != "I feel <strong>!"
#
# compiles to
#
#   I feel &lt;strong&gt;!
#   I feel <strong>!
#
# ===== Blocks
#
# Ruby blocks, like XHTML tags, don't need to be explicitly closed in Haml.
# Rather, they're automatically closed, based on indentation.
# A block begins whenever the indentation is increased
# after a silent script command.
# It ends when the indentation decreases
# (as long as it's not an +else+ clause or something similar).
# For example:
#
#   - (42...47).each do |i|
#     %p= i
#   %p See, I can count!
#
# is compiled to:
#
#   <p>
#     42
#   </p>
#   <p>
#     43
#   </p>
#   <p>
#     44
#   </p>
#   <p>
#     45
#   </p>
#   <p>
#     46
#   </p>
#
# Another example:
#
#   %p
#     - case 2
#     - when 1
#       = "1!"
#     - when 2
#       = "2?"
#     - when 3
#       = "3."
#
# is compiled to:
#
#   <p>
#     2?
#   </p>
#
# ==== -#
#
# The hyphen followed immediately by the pound sign
# signifies a silent comment.
# Any text following this isn't rendered in the resulting document
# at all.
#
# For example:
#
#   %p foo
#   -# This is a comment
#   %p bar
#
# is compiled to:
#
#   <p>foo</p>
#   <p>bar</p>
#
# You can also nest text beneath a silent comment.
# None of this text will be rendered.
# For example:
#
#   %p foo
#   -#
#     This won't be displayed
#       Nor will this
#   %p bar
#
# is compiled to:
#
#   <p>foo</p>
#   <p>bar</p>
#
# == Other Useful Things
#
# === Whitespace Preservation
#
# Sometimes you don't want Haml to indent all your text.
# For example, tags like +pre+ and +textarea+ are whitespace-sensitive;
# indenting the text makes them render wrong.
#
# Haml deals with this by "preserving" newlines before they're put into the document --
# converting them to the XHTML whitespace escape code, <tt>&#x000A;</tt>.
# Then Haml won't try to re-format the indentation.
#
# Literal +textarea+ and +pre+ tags automatically preserve their content.
# Dynamically can't be caught automatically,
# and so should be passed through Haml::Helpers#find_and_preserve or the <tt>~</tt> command,
# which has the same effect (see above).
#
# Blocks of literal text can be preserved using the :preserve filter (see above).
#
# === Helpers
#
# Haml offers a bunch of helpers that are useful
# for doing stuff like preserving whitespace,
# creating nicely indented output for user-defined helpers,
# and other useful things.
# The helpers are all documented in the Haml::Helpers and Haml::Helpers::ActionViewExtensions modules.
#
# === Haml Options
#
# Options can be set by setting the <tt>Haml::Template.options</tt> hash
# in <tt>environment.rb</tt> in Rails...
#
#   Haml::Template.options[:format] = :html5
#
# ...or by setting the <tt>Merb::Config[:haml]</tt> hash in <tt>init.rb</tt> in Merb...
#
#   Merb::Config[:haml][:format] = :html5
# 
# ...or by passing an options hash to Haml::Engine.new.
# Available options are:
#
# [<tt>:format</tt>]        Determines the output format. The default is :xhtml.
#                           Other options are :html4 and :html5, which are
#                           identical to :xhtml except there are no self-closing tags,
#                           XML prolog is ignored and correct DOCTYPEs are generated.
#
# [<tt>:escape_html</tt>]   Sets whether or not to escape HTML-sensitive characters in script.
#                           If this is true, = behaves like &=;
#                           otherwise, it behaves like !=.
#                           Note that if this is set, != should be used for yielding to subtemplates
#                           and rendering partials.
#                           Defaults to false.
#
# [<tt>:suppress_eval</tt>] Whether or not attribute hashes and Ruby scripts
#                           designated by <tt>=</tt> or <tt>~</tt> should be
#                           evaluated. If this is true, said scripts are
#                           rendered as empty strings. Defaults to false.
#
# [<tt>:attr_wrapper</tt>]  The character that should wrap element attributes.
#                           This defaults to <tt>'</tt> (an apostrophe). Characters
#                           of this type within the attributes will be escaped
#                           (e.g. by replacing them with <tt>&apos;</tt>) if
#                           the character is an apostrophe or a quotation mark.
#
# [<tt>:filename</tt>]      The name of the Haml file being parsed.
#                           This is only used as information when exceptions are raised.
#                           This is automatically assigned when working through ActionView,
#                           so it's really only useful for the user to assign
#                           when dealing with Haml programatically.
#
# [<tt>:line</tt>]          The line offset of the Haml template being parsed.
#                           This is useful for inline templates,
#                           similar to the last argument to Kernel#eval.
#
# [<tt>:autoclose</tt>]     A list of tag names that should be automatically self-closed
#                           if they have no content.
#                           Defaults to <tt>['meta', 'img', 'link', 'br', 'hr', 'input', 'area', 'param', 'col', 'base']</tt>.
#
# [<tt>:preserve</tt>]      A list of tag names that should automatically have their newlines preserved
#                           using the Haml::Helpers#preserve helper.
#                           This means that any content given on the same line as the tag will be preserved.
#                           For example:
#
#                             %textarea= "Foo\nBar"
#
#                           compiles to:
#
#                             <textarea>Foo&&#x000A;Bar</textarea>
#
#                           Defaults to <tt>['textarea', 'pre']</tt>.
#
#                           See also Whitespace Preservation, above.
#
module Haml
  # Returns a hash representing the version of Haml.
  # The :major, :minor, and :teeny keys have their respective numbers.
  # The :string key contains a human-readable string representation of the version.
  # If Haml is checked out from Git,
  # the :rev key will have the revision hash.
  def self.version
    return @@version if defined?(@@version)

    numbers = File.read(scope('VERSION')).strip.split('.').map { |n| n.to_i }
    @@version = {
      :major => numbers[0],
      :minor => numbers[1],
      :teeny => numbers[2]
    }
    @@version[:string] = [:major, :minor, :teeny].map { |comp| @@version[comp] }.compact.join('.')

    if File.exists?(scope('REVISION'))
      rev = File.read(scope('REVISION')).strip
      rev = nil if rev !~ /^([a-f0-9]+|\(.*\))$/
    end

    if rev.nil? && File.exists?(scope('.git/HEAD'))
      rev = File.read(scope('.git/HEAD')).strip
      if rev =~ /^ref: (.*)$/
        rev = File.read(scope(".git/#{$1}")).strip
      end
    end

    if rev
      @@version[:rev] = rev
      unless rev[0] == ?(
        @@version[:string] << "."
        @@version[:string] << rev[0...7]
      end
    end

    @@version
  end

  # Returns the path of file relative to the Haml root.
  def self.scope(file) # :nodoc:
    File.join(File.dirname(__FILE__), '..', file)
  end

  # A string representing the version of Haml.
  # A more fine-grained representation is generated by Haml.version.
  VERSION = version[:string] unless defined?(Haml::VERSION)

  # This method is called by init.rb,
  # which is run by Rails on startup.
  # We use it rather than putting stuff straight into init.rb
  # so we can change the initialization behavior
  # without modifying the file itself.
  def self.init_rails(binding)
    # No &method here for Rails 2.1 compatibility
    %w[haml/template sass sass/plugin].each {|f| require f}
  end
end

require 'haml/engine'<|MERGE_RESOLUTION|>--- conflicted
+++ resolved
@@ -136,8 +136,7 @@
 #
 # is compiled to:
 #
-<<<<<<< HEAD
-#   <html xmlns="http://www.w3.org/1999/xhtml" xml:lang="en" lang="en"></html>
+#   <html xmlns='http://www.w3.org/1999/xhtml' xml:lang='en' lang='en'></html>
 #
 # Attribute hashes can also be stretched out over multiple lines
 # to accomidate many attributes.
@@ -150,12 +149,6 @@
 # is compiled to:
 #
 #   <script src='javascripts/script_9' type='text/javascript'></script>
-=======
-#   <head name='doc_head'>
-#     <script src='javascripts/script_9' type='text/javascript'>
-#     </script>
-#   </head>
->>>>>>> 11051d97
 #
 # ===== Attribute Methods
 #
