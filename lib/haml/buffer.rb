module Haml
  # This class is used only internally. It holds the buffer of XHTML that
  # is eventually output by Haml::Engine's to_html method. It's called
  # from within the precompiled code, and helps reduce the amount of
  # processing done within instance_eval'd code.
  class Buffer
    include Haml::Helpers

    # Set the maximum length for a line to be considered a one-liner.
    # Lines <= the maximum will be rendered on one line,
    # i.e. <tt><p>Hello world</p></tt>
    ONE_LINER_LENGTH     = 50

    # The string that holds the compiled XHTML. This is aliased as
    # _erbout for compatibility with ERB-specific code.
    attr_accessor :buffer

    # Gets the current tabulation of the document.
    def tabulation
      @real_tabs + @tabulation
    end

    # Sets the current tabulation of the document.
    def tabulation=(val)
      val = val - @real_tabs
      @tabulation = val > -1 ? val : 0
    end

    # Creates a new buffer.
    def initialize(options = {})
      @options = options
      @quote_escape = options[:attr_wrapper] == '"' ? "&quot;" : "&apos;"
      @other_quote_char = options[:attr_wrapper] == '"' ? "'" : '"'
      @buffer = ""
      @one_liner_pending = false
      @tabulation = 0

      # The number of tabs that Engine thinks we should have
      # @real_tabs + @tabulation is the number of tabs actually output
      @real_tabs = 0
    end

    # Renders +text+ with the proper tabulation. This also deals with
    # making a possible one-line tag one line or not.
    def push_text(text, tabulation)
      if @one_liner_pending && Buffer.one_liner?(text)
        @buffer << text
      else
        if @one_liner_pending
          @buffer << "\n"
          @one_liner_pending = false
        end
        @buffer << "#{tabs(tabulation)}#{text}\n"
      end
    end

    # Properly formats the output of a script that was run in the
    # instance_eval.
    def push_script(result, tabulation, flattened)
      if flattened
        result = Haml::Helpers.find_and_preserve(result)
      end
      unless result.nil?
        result = result.to_s
        while result[-1] == 10 # \n
          # String#chomp is slow
          result = result[0...-1]
        end
        
        result = result.gsub("\n", "\n#{tabs(tabulation)}")
        push_text result, tabulation
      end
      nil
    end
    
    def open_prerendered_tag(tag, tabulation)
      @buffer << "#{tabs(tabulation)}#{tag}"
      @real_tabs += 1
    end

    # Takes the various information about the opening tag for an
    # element, formats it, and adds it to the buffer.
<<<<<<< HEAD
    def open_tag(name, tabulation, atomic, try_one_line, class_id, attributes_hash, obj_ref, flattened)
      attributes = {}
      attributes.merge!(parse_class_and_id(class_id)) unless class_id.nil? || class_id.empty?
      attributes.merge!(parse_object_ref(obj_ref, attributes[:id], attributes[:class])) if obj_ref
      attributes.merge!(attributes_hash) if attributes_hash
=======
    def open_tag(name, tabulation, atomic, try_one_line, class_id, obj_ref, attributes_hash)
      attributes = class_id
      if attributes_hash
        attributes_hash.keys.each { |key| attributes_hash[key.to_s] = attributes_hash.delete(key) }
        self.class.merge_attrs(attributes, attributes_hash)
      end
      self.class.merge_attrs(attributes, parse_object_ref(obj_ref)) if obj_ref
>>>>>>> 9a09c3db

      @one_liner_pending = false
      if atomic
        str = " />\n"
      elsif try_one_line
        @one_liner_pending = true
        str = ">"
      else
        str = ">\n"
      end
      @buffer << "#{tabs(tabulation)}<#{name}#{build_attributes(attributes)}#{str}"
      @real_tabs += 1
    end

    def self.merge_attrs(to, from)
      if to['id'] && from['id']
        to['id'] << '_' << from.delete('id')
      end

      if to['class'] && from['class']
        # Make sure we don't duplicate class names
        from['class'] = (from['class'].split(' ') | to['class'].split(' ')).join(' ')
      end

      to.merge!(from)
    end

    # Creates a closing tag with the given name.
    def close_tag(name, tabulation)
      if @one_liner_pending
        @buffer << "</#{name}>\n"
        @one_liner_pending = false
      else
        push_text("</#{name}>", tabulation)
      end
    end

    # Opens an XHTML comment.
    def open_comment(try_one_line, conditional, tabulation)
      conditional << ">" if conditional
      @buffer << "#{tabs(tabulation)}<!--#{conditional.to_s} "
      if try_one_line
        @one_liner_pending = true
      else
        @buffer << "\n"
        @real_tabs += 1
      end
    end

    # Closes an XHTML comment.
    def close_comment(has_conditional, tabulation)
      close_tag = has_conditional ? "<![endif]-->" : "-->"
      if @one_liner_pending
        @buffer << " #{close_tag}\n"
        @one_liner_pending = false
      else
        push_text(close_tag, tabulation)
      end
    end

<<<<<<< HEAD
    # Gets <tt>count</tt> tabs. Mostly for internal use.
    def tabs(count)
      '  ' * (count + @tabulation)
    end

    # Iterates through the classes and ids supplied through <tt>.</tt>
    # and <tt>#</tt> syntax, and returns a hash with them as attributes,
    # that can then be merged with another attributes hash.
    def parse_class_and_id(list)
      attributes = {}
      list.scan(/([#.])([-_a-zA-Z0-9]+)/) do |type, property|
        case type
        when '.'
          if attributes[:class]
            attributes[:class] += " "
          else
            attributes[:class] = ""
          end
          attributes[:class] += property
        when '#'
          attributes[:id] = property
        end
      end
      attributes
    end

    # Takes an array of objects and uses the class and id of the first
    # one to create an attributes hash.
    def parse_object_ref(ref, old_id, old_class)
      ref = ref[0]
      # Let's make sure the value isn't nil. If it is, return the default Hash.
      return {} if ref.nil?
      class_name = ref.class.to_s.underscore
      id = "#{class_name}_#{ref.id}"

      if old_class
        class_name += " #{old_class}"
      end

      if old_id
        id = "#{old_id}_#{id}"
      end

      {:id => id, :class => class_name}
    end
=======
    # Some of these methods are exposed as public class methods
    # so they can be re-used in helpers.
>>>>>>> 9a09c3db

    # Takes a hash and builds a list of XHTML attributes from it, returning
    # the result.
    def build_attributes(attributes = {})
      result = attributes.collect do |a,v|
        v = v.to_s
        unless v.nil? || v.empty?
          attr_wrapper = @options[:attr_wrapper]
          if v.include? attr_wrapper
            if v.include? @other_quote_char
              v = v.gsub(attr_wrapper, @quote_escape)
            else
              attr_wrapper = @other_quote_char
            end
          end
          " #{a}=#{attr_wrapper}#{v}#{attr_wrapper}"
        end
      end
      result.sort.join
    end
    
    # Returns whether or not the given value is short enough to be rendered
    # on one line.
    def self.one_liner?(value)
      value.length <= ONE_LINER_LENGTH && value.scan(/\n/).empty?
    end
<<<<<<< HEAD
  end
end

unless String.methods.include? 'old_comp'
  class String # :nodoc
    alias_method :old_comp, :<=>
    
    def <=>(other)
      if other.is_a? NilClass
        -1
      else
        old_comp(other)
      end
    end
  end
=======

    private

    @@tab_cache = {}
    # Gets <tt>count</tt> tabs. Mostly for internal use.
    def tabs(count)
      @real_tabs = count
      tabs = count + @tabulation
      '  ' * tabs
      @@tab_cache[tabs] ||= '  ' * tabs
    end

    # Takes an array of objects and uses the class and id of the first
    # one to create an attributes hash.
    def parse_object_ref(ref)
      ref = ref[0]
      # Let's make sure the value isn't nil. If it is, return the default Hash.
      return {} if ref.nil?
      class_name = underscore(ref.class)
      id = "#{class_name}_#{ref.id || 'new'}"

      {'id' => id, 'class' => class_name}
    end

    # Changes a word from camel case to underscores.
    # Based on the method of the same name in Rails' Inflector,
    # but copied here so it'll run properly without Rails.
    def underscore(camel_cased_word)
      camel_cased_word.to_s.gsub(/::/, '_').
        gsub(/([A-Z]+)([A-Z][a-z])/,'\1_\2').
        gsub(/([a-z\d])([A-Z])/,'\1_\2').
        tr("-", "_").
        downcase
    end
  end
end

unless String.methods.include? 'old_comp'
  class String # :nodoc
    alias_method :old_comp, :<=>
    
    def <=>(other)
      if other.is_a? NilClass
        -1
      else
        old_comp(other)
      end
    end
  end
>>>>>>> 9a09c3db
    
  class NilClass # :nodoc:
    include Comparable
    
    def <=>(other)
      other.nil? ? 0 : 1
    end
  end
end
<|MERGE_RESOLUTION|>--- conflicted
+++ resolved
@@ -80,13 +80,6 @@
 
     # Takes the various information about the opening tag for an
     # element, formats it, and adds it to the buffer.
-<<<<<<< HEAD
-    def open_tag(name, tabulation, atomic, try_one_line, class_id, attributes_hash, obj_ref, flattened)
-      attributes = {}
-      attributes.merge!(parse_class_and_id(class_id)) unless class_id.nil? || class_id.empty?
-      attributes.merge!(parse_object_ref(obj_ref, attributes[:id], attributes[:class])) if obj_ref
-      attributes.merge!(attributes_hash) if attributes_hash
-=======
     def open_tag(name, tabulation, atomic, try_one_line, class_id, obj_ref, attributes_hash)
       attributes = class_id
       if attributes_hash
@@ -94,7 +87,6 @@
         self.class.merge_attrs(attributes, attributes_hash)
       end
       self.class.merge_attrs(attributes, parse_object_ref(obj_ref)) if obj_ref
->>>>>>> 9a09c3db
 
       @one_liner_pending = false
       if atomic
@@ -155,56 +147,8 @@
       end
     end
 
-<<<<<<< HEAD
-    # Gets <tt>count</tt> tabs. Mostly for internal use.
-    def tabs(count)
-      '  ' * (count + @tabulation)
-    end
-
-    # Iterates through the classes and ids supplied through <tt>.</tt>
-    # and <tt>#</tt> syntax, and returns a hash with them as attributes,
-    # that can then be merged with another attributes hash.
-    def parse_class_and_id(list)
-      attributes = {}
-      list.scan(/([#.])([-_a-zA-Z0-9]+)/) do |type, property|
-        case type
-        when '.'
-          if attributes[:class]
-            attributes[:class] += " "
-          else
-            attributes[:class] = ""
-          end
-          attributes[:class] += property
-        when '#'
-          attributes[:id] = property
-        end
-      end
-      attributes
-    end
-
-    # Takes an array of objects and uses the class and id of the first
-    # one to create an attributes hash.
-    def parse_object_ref(ref, old_id, old_class)
-      ref = ref[0]
-      # Let's make sure the value isn't nil. If it is, return the default Hash.
-      return {} if ref.nil?
-      class_name = ref.class.to_s.underscore
-      id = "#{class_name}_#{ref.id}"
-
-      if old_class
-        class_name += " #{old_class}"
-      end
-
-      if old_id
-        id = "#{old_id}_#{id}"
-      end
-
-      {:id => id, :class => class_name}
-    end
-=======
     # Some of these methods are exposed as public class methods
     # so they can be re-used in helpers.
->>>>>>> 9a09c3db
 
     # Takes a hash and builds a list of XHTML attributes from it, returning
     # the result.
@@ -231,23 +175,6 @@
     def self.one_liner?(value)
       value.length <= ONE_LINER_LENGTH && value.scan(/\n/).empty?
     end
-<<<<<<< HEAD
-  end
-end
-
-unless String.methods.include? 'old_comp'
-  class String # :nodoc
-    alias_method :old_comp, :<=>
-    
-    def <=>(other)
-      if other.is_a? NilClass
-        -1
-      else
-        old_comp(other)
-      end
-    end
-  end
-=======
 
     private
 
@@ -297,7 +224,6 @@
       end
     end
   end
->>>>>>> 9a09c3db
     
   class NilClass # :nodoc:
     include Comparable
