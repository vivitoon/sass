require 'haml/engine'
require 'rubygems'
require 'active_support'
require 'action_view'

module Haml
  # This class interfaces with ActionView
  # to make Haml usable as a Ruby on Rails plugin.
  # It usually shouldn't need to be used by end users.
  # Just in case, though, here's what you might do to render
  # <tt>templates/index.haml</tt>:
  #
  #   ActionView::Base.register_template_handler("haml", Haml::Template)
  #   base = ActionView::Base.new("templates")
  #   base.render("index")
  #
  # Or, if you want to really get into the nitty-gritty:
  #
  #   base = ActionView::Base.new
  #   template = Haml::Template.new(base)
  #   template.render("templates/index.haml")
  #
  class Template

    class << self
      @@options = {}

      # Gets various options for Haml. See README for details.
      def options
        @@options
      end

      # Sets various options for Haml. See README for details.
      def options=(value)
        @@options = value
      end
    end

    # Creates a new Haml::Template object that uses <tt>view</tt>
    # to render its templates.
    def initialize(view)
      @view = view
    end

    # Renders the file at the location <tt>template</tt>,
    # with <tt>local_assigns</tt> available as local variables within the template.
    # Returns the result as a string.
    def render(template, local_assigns={})
      @view.instance_eval do
        evaluate_assigns
      end

      options = @@options.dup
      locals = options[:locals] || {}
      locals.merge! local_assigns
      options[:locals] = locals

      if @view.haml_inline
        engine = Haml::Engine.new(template, options)
      else
        options[:filename] ||= template
<<<<<<< HEAD
        if @precompiled = get_precompiled(template)
          options[:precompiled] ||= @precompiled
          engine = Haml::Engine.new("", options)
        else
          engine = Haml::Engine.new(File.read(template), options)
          set_precompiled(template, engine.precompiled)
        end
=======
        engine = Haml::Engine.new(File.read(template), options)
>>>>>>> 9a09c3db
      end

      yield_proc = @view.instance_eval do
        proc { |*name| instance_variable_get("@content_for_#{name.first || 'layout'}") }
      end

      engine.to_html(@view) { |*args| yield_proc.call(*args) }

    end
  end
end

# This module refers to the ActionView module that's part of Ruby on Rails.
# Haml can be used as an alternate templating engine for it,
# and includes several modifications to make it more Haml-friendly.
# The documentation can be found
# here[http://rubyonrails.org/api/classes/ActionView/Base.html].
module ActionView
  class Base # :nodoc:
    attr :haml_inline

    alias_method :read_template_file_old, :read_template_file
    def read_template_file(template_path, extension)
      if extension =~ /haml/i
        template_path
      else
        read_template_file_old(template_path, extension)
      end
    end

    alias_method :render_template_old, :render_template
    def render_template(template_extension, template, file_path = nil, local_assigns = {})
      @haml_inline = !template.nil?
      render_template_old(template_extension, template, file_path, local_assigns)
    end
  end
end<|MERGE_RESOLUTION|>--- conflicted
+++ resolved
@@ -59,17 +59,7 @@
         engine = Haml::Engine.new(template, options)
       else
         options[:filename] ||= template
-<<<<<<< HEAD
-        if @precompiled = get_precompiled(template)
-          options[:precompiled] ||= @precompiled
-          engine = Haml::Engine.new("", options)
-        else
-          engine = Haml::Engine.new(File.read(template), options)
-          set_precompiled(template, engine.precompiled)
-        end
-=======
         engine = Haml::Engine.new(File.read(template), options)
->>>>>>> 9a09c3db
       end
 
       yield_proc = @view.instance_eval do
