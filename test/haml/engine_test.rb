#!/usr/bin/env ruby
require File.dirname(__FILE__) + '/test_helper'

class EngineTest < Test::Unit::TestCase
  # A map of erroneous Sass documents to the error messages they should produce.
  # The error messages may be arrays;
  # if so, the second element should be the line number that should be reported for the error.
  # If this isn't provided, the tests will assume the line number should be the last line of the document.
  EXCEPTION_MAP = {
    "!!!\n  a" => "Illegal nesting: nesting within a header command is illegal.",
    "a\n  b" => "Illegal nesting: nesting within plain text is illegal.",
    "/ a\n  b" => "Illegal nesting: nesting within a tag that already has content is illegal.",
    "% a" => 'Invalid tag: "% a".',
    "%p a\n  b" => "Illegal nesting: content can't be both given on the same line as %p and nested within it.",
    "%p=" => "There's no Ruby code for = to evaluate.",
    "%p~" => "There's no Ruby code for ~ to evaluate.",
    "~" => "There's no Ruby code for ~ to evaluate.",
    "=" => "There's no Ruby code for = to evaluate.",
    "%p/\n  a" => "Illegal nesting: nesting within a self-closing tag is illegal.",
    ":a\n  b" => ['Filter "a" is not defined.', 1],
    ":a= b" => 'Invalid filter name ":a= b".',
    "." => "Illegal element: classes and ids must have values.",
    ".#" => "Illegal element: classes and ids must have values.",
    ".{} a" => "Illegal element: classes and ids must have values.",
    ".= a" => "Illegal element: classes and ids must have values.",
    "%p..a" => "Illegal element: classes and ids must have values.",
    "%a/ b" => "Self-closing tags can't have content.",
    "%p{:a => 'b',\n:c => 'd'}/ e" => ["Self-closing tags can't have content.", 2],
    "%p{:a => 'b',\n:c => 'd'}=" => ["There's no Ruby code for = to evaluate.", 2],
    "%p.{:a => 'b',\n:c => 'd'} e" => ["Illegal element: classes and ids must have values.", 1],
    "%p{:a => 'b',\n:c => 'd',\n:e => 'f'}\n%p/ a" => ["Self-closing tags can't have content.", 4],
    "%p{:a => 'b',\n:c => 'd',\n:e => 'f'}\n- raise 'foo'" => ["foo", 4],
    "%p{:a => 'b',\n:c => raise('foo'),\n:e => 'f'}" => ["foo", 2],
    "%p{:a => 'b',\n:c => 'd',\n:e => raise('foo')}" => ["foo", 3],
    " %p foo" => "Indenting at the beginning of the document is illegal.",
    "  %p foo" => "Indenting at the beginning of the document is illegal.",
<<<<<<< HEAD
    "\n\n %p foo" => ["Indenting at the beginning of the document is illegal.", 3],
    "%p\n  foo\n foo" => ["Inconsistent indentation: 1 space was used for indentation, but the rest of the document was indented using 2 spaces.", 3],
    "%p\n  foo\n%p\n foo" => ["Inconsistent indentation: 1 space was used for indentation, but the rest of the document was indented using 2 spaces.", 4],
    "%p\n\t\tfoo\n\tfoo" => ["Inconsistent indentation: 1 tab was used for indentation, but the rest of the document was indented using 2 tabs.", 3],
    "%p\n  foo\n   foo" => ["Inconsistent indentation: 3 spaces were used for indentation, but the rest of the document was indented using 2 spaces.", 3],
    "%p\n \t foo\n  \tfoo" => ['Inconsistent indentation: "  \t" was used for indentation, but the rest of the document was indented using " \t ".', 3],
    "%p\n  foo\n  %p\n   bar" => ["Inconsistent indentation: 3 spaces were used for indentation, but the rest of the document was indented using 2 spaces.", 4],
    "%p\n  :plain\n     bar\n   \t  baz" => ['Inconsistent indentation: "   \t  " was used for indentation, but the rest of the document was indented using 2 spaces.', 4],
    "%p\n  foo\n%p\n    bar" => ["The line was indented 2 levels deeper than the previous line.", 4],
    "%p\n  foo\n  %p\n        bar" => ["The line was indented 3 levels deeper than the previous line.", 4],
=======
    " \n\t\n %p foo" => ["Indenting at the beginning of the document is illegal.", 3],
>>>>>>> f7596639

    # Regression tests
    "- raise 'foo'\n\n\n\nbar" => ["foo", 1],
    "= 'foo'\n-raise 'foo'" => ["foo", 2],
    "\n\n\n- raise 'foo'" => ["foo", 4],
    "%p foo |\n   bar |\n   baz |\nbop\n- raise 'foo'" => ["foo", 5],
    "foo\n\n\n  bar" => ["Illegal nesting: nesting within plain text is illegal.", 4],
    "%p/\n\n  bar" => ["Illegal nesting: nesting within a self-closing tag is illegal.", 3],
    "%p foo\n\n  bar" => ["Illegal nesting: content can't be both given on the same line as %p and nested within it.", 3],
    "/ foo\n\n  bar" => ["Illegal nesting: nesting within a tag that already has content is illegal.", 3],
    "!!!\n\n  bar" => ["Illegal nesting: nesting within a header command is illegal.", 3],
  }

  User = Struct.new('User', :id)

  def render(text, options = {}, &block)
    scope  = options.delete(:scope)  || Object.new
    locals = options.delete(:locals) || {}
    Haml::Engine.new(text, options).to_html(scope, locals, &block)
  end

  def test_flexible_tabulation
    assert_equal("<p>\n  foo\n</p>\n<q>\n  bar\n  <a>\n    baz\n  </a>\n</q>\n",
                 render("%p\n foo\n%q\n bar\n %a\n  baz"))
    assert_equal("<p>\n  foo\n</p>\n<q>\n  bar\n  <a>\n    baz\n  </a>\n</q>\n",
                 render("%p\n\tfoo\n%q\n\tbar\n\t%a\n\t\tbaz"))
    assert_equal("<p>\n  foo\n</p>\n<q>\n  bar\n  <a>\n    baz\n  </a>\n</q>\n",
                 render("%p\n  \t \t foo\n%q\n  \t \t bar\n  \t \t %a\n  \t \t   \t \t baz"))

    assert_equal("<p>\n  foo\n    \t \t bar\n   baz\n</p>\n",
                 render("%p\n  \t \t :plain\n  \t \t   \t \t foo\n  \t \t   \t \t   \t \t bar\n  \t \t   \t \t  baz"))
    assert_equal("<p>\n      \t \t bar\n   baz\n</p>\n",
                 render("%p\n  :plain\n        \t \t bar\n     baz"))
  end

  def test_empty_render_should_remain_empty
    assert_equal('', render(''))
  end

  def test_attributes_should_render_correctly
    assert_equal("<div class='atlantis' style='ugly'></div>", render(".atlantis{:style => 'ugly'}").chomp)
  end

  def test_ruby_code_should_work_inside_attributes
    author = 'hcatlin'
    assert_equal("<p class='3'>foo</p>", render("%p{:class => 1+2} foo").chomp)
  end

  def test_nil_should_render_empty_tag
    assert_equal("<div class='no_attributes'></div>",
                 render(".no_attributes{:nil => nil}").chomp)
  end

  def test_strings_should_get_stripped_inside_tags
    assert_equal("<div class='stripped'>This should have no spaces in front of it</div>",
                 render(".stripped    This should have no spaces in front of it").chomp)
  end

  def test_one_liner_should_be_one_line
    assert_equal("<p>Hello</p>", render('%p Hello').chomp)
  end

  def test_one_liner_with_newline_shouldnt_be_one_line
    assert_equal("<p>\n  foo\n  bar\n</p>", render('%p= "foo\nbar"').chomp)
  end

  def test_multi_render
    engine = Haml::Engine.new("%strong Hi there!")
    assert_equal("<strong>Hi there!</strong>\n", engine.to_html)
    assert_equal("<strong>Hi there!</strong>\n", engine.to_html)
    assert_equal("<strong>Hi there!</strong>\n", engine.to_html)
  end

  def test_double_equals
    assert_equal("<p>Hello World</p>\n", render('%p== Hello #{who}', :locals => {:who => 'World'}))
    assert_equal("<p>\n  Hello World\n</p>\n", render("%p\n  == Hello \#{who}", :locals => {:who => 'World'}))
  end

  def test_double_equals_in_the_middle_of_a_string
    assert_equal("\"title 'Title'. \"\n",
                 render("== \"title '\#{\"Title\"}'. \""))
  end

  def test_nil_tag_value_should_render_as_empty
    assert_equal("<p></p>\n", render("%p= nil"))
  end

  def test_tag_with_failed_if_should_render_as_empty
    assert_equal("<p></p>\n", render("%p= 'Hello' if false"))
  end

  def test_static_attributes_with_empty_attr
    assert_equal("<img alt='' src='/foo.png' />\n", render("%img{:src => '/foo.png', :alt => ''}"))
  end

  def test_dynamic_attributes_with_empty_attr
    assert_equal("<img alt='' src='/foo.png' />\n", render("%img{:width => nil, :src => '/foo.png', :alt => String.new}"))
  end

  def test_attribute_hash_with_newlines
    assert_equal("<p a='b' c='d'>foop</p>\n", render("%p{:a => 'b',\n   :c => 'd'} foop"))
    assert_equal("<p a='b' c='d'>\n  foop\n</p>\n", render("%p{:a => 'b',\n   :c => 'd'}\n  foop"))
    assert_equal("<p a='b' c='d' />\n", render("%p{:a => 'b',\n   :c => 'd'}/"))
    assert_equal("<p a='b' c='d' e='f'></p>\n", render("%p{:a => 'b',\n   :c => 'd',\n   :e => 'f'}"))
  end

  def test_end_of_file_multiline
    assert_equal("<p>0</p>\n<p>1</p>\n<p>2</p>\n", render("- for i in (0...3)\n  %p= |\n   i |"))
  end

  def test_cr_newline
    assert_equal("<p>foo</p>\n<p>bar</p>\n<p>baz</p>\n<p>boom</p>\n", render("%p foo\r%p bar\r\n%p baz\n\r%p boom"))
  end

  def test_textareas
    assert_equal("<textarea>Foo&#x000A;  bar&#x000A;   baz</textarea>\n",
                 render('%textarea= "Foo\n  bar\n   baz"'))

    assert_equal("<pre>Foo&#x000A;  bar&#x000A;   baz</pre>\n",
                 render('%pre= "Foo\n  bar\n   baz"'))

    assert_equal("<textarea>#{'a' * 100}</textarea>\n",
                 render("%textarea #{'a' * 100}"))

    assert_equal("<p>\n  <textarea>Foo\n  Bar\n  Baz</textarea>\n</p>\n", render(<<SOURCE))
%p
  %textarea
    Foo
    Bar
    Baz
SOURCE
  end

  def test_boolean_attributes
    assert_equal("<p bar baz='true' foo='bar'></p>\n",
                 render("%p{:foo => 'bar', :bar => true, :baz => 'true'}", :format => :html4))
    assert_equal("<p bar='bar' baz='true' foo='bar'></p>\n",
                 render("%p{:foo => 'bar', :bar => true, :baz => 'true'}", :format => :xhtml))

    assert_equal("<p baz='false' foo='bar'></p>\n",
                 render("%p{:foo => 'bar', :bar => false, :baz => 'false'}", :format => :html4))
    assert_equal("<p baz='false' foo='bar'></p>\n",
                 render("%p{:foo => 'bar', :bar => false, :baz => 'false'}", :format => :xhtml))
  end

  def test_both_whitespace_nukes_work_together
    assert_equal(<<RESULT, render(<<SOURCE))
<p><q>Foo
  Bar</q></p>
RESULT
%p
  %q><= "Foo\\nBar"
SOURCE
  end

  # HTML escaping tests

  def test_ampersand_equals_should_escape
    assert_equal("<p>\n  foo &amp; bar\n</p>\n", render("%p\n  &= 'foo & bar'", :escape_html => false))
  end

  def test_ampersand_equals_inline_should_escape
    assert_equal("<p>foo &amp; bar</p>\n", render("%p&= 'foo & bar'", :escape_html => false))
  end

  def test_bang_equals_should_not_escape
    assert_equal("<p>\n  foo & bar\n</p>\n", render("%p\n  != 'foo & bar'", :escape_html => true))
  end

  def test_bang_equals_inline_should_not_escape
    assert_equal("<p>foo & bar</p>\n", render("%p!= 'foo & bar'", :escape_html => true))
  end
  
  def test_static_attributes_should_be_escaped
    assert_equal("<img class='atlantis' style='ugly&amp;stupid' />\n",
                 render("%img.atlantis{:style => 'ugly&stupid'}", :escape_html => true))
    assert_equal("<div class='atlantis' style='ugly&amp;stupid'>foo</div>\n",
                 render(".atlantis{:style => 'ugly&stupid'} foo", :escape_html => true))
    assert_equal("<p class='atlantis' style='ugly&amp;stupid'>foo</p>\n",
                render("%p.atlantis{:style => 'ugly&stupid'}= 'foo'", :escape_html => true))
  end

  def test_dynamic_attributes_should_be_escaped
    assert_equal("<img alt='' src='/foo.png' />\n",
                 render("%img{:width => nil, :src => '/foo.png', :alt => String.new}", :escape_html => true))
    assert_equal("<p alt='' src='/foo.png'>foo</p>\n",
                 render("%p{:width => nil, :src => '/foo.png', :alt => String.new} foo", :escape_html => true))
    assert_equal("<div alt='' src='/foo.png'>foo</div>\n",
                 render("%div{:width => nil, :src => '/foo.png', :alt => String.new}= 'foo'", :escape_html => true))
  end
  
  def test_string_interpolation_should_be_esaped
    assert_equal("<p>4&amp;3</p>\n", render("%p== #{2+2}&#{2+1}", :escape_html => true))
    assert_equal("<p>4&3</p>\n", render("%p== #{2+2}&#{2+1}", :escape_html => false))
  end

  def test_escaped_inline_string_interpolation
    assert_equal("<p>4&amp;3</p>\n", render("%p&== #{2+2}&#{2+1}", :escape_html => true))
    assert_equal("<p>4&amp;3</p>\n", render("%p&== #{2+2}&#{2+1}", :escape_html => false))
  end

  def test_unescaped_inline_string_interpolation
    assert_equal("<p>4&3</p>\n", render("%p!== #{2+2}&#{2+1}", :escape_html => true))
    assert_equal("<p>4&3</p>\n", render("%p!== #{2+2}&#{2+1}", :escape_html => false))
  end

  def test_escaped_string_interpolation
    assert_equal("<p>\n  4&amp;3\n</p>\n", render("%p\n  &== #{2+2}&#{2+1}", :escape_html => true))
    assert_equal("<p>\n  4&amp;3\n</p>\n", render("%p\n  &== #{2+2}&#{2+1}", :escape_html => false))
  end

  def test_unescaped_string_interpolation
    assert_equal("<p>\n  4&3\n</p>\n", render("%p\n  !== #{2+2}&#{2+1}", :escape_html => true))
    assert_equal("<p>\n  4&3\n</p>\n", render("%p\n  !== #{2+2}&#{2+1}", :escape_html => false))
  end

  def test_scripts_should_respect_escape_html_option
    assert_equal("<p>\n  foo &amp; bar\n</p>\n", render("%p\n  = 'foo & bar'", :escape_html => true))
    assert_equal("<p>\n  foo & bar\n</p>\n", render("%p\n  = 'foo & bar'", :escape_html => false))
  end

  def test_inline_scripts_should_respect_escape_html_option
    assert_equal("<p>foo &amp; bar</p>\n", render("%p= 'foo & bar'", :escape_html => true))
    assert_equal("<p>foo & bar</p>\n", render("%p= 'foo & bar'", :escape_html => false))
  end

  def test_script_ending_in_comment_should_render_when_html_is_escaped
    assert_equal("foo&amp;bar\n", render("= 'foo&bar' #comment", :escape_html => true))
  end

  # Options tests

  def test_filename_and_line
    begin
      render("\n\n = abc", :filename => 'test', :line => 2)
    rescue Exception => e
      assert_kind_of Haml::SyntaxError, e
      assert_match /test:4/, e.backtrace.first
    end

    begin
      render("\n\n= 123\n\n= nil[]", :filename => 'test', :line => 2)
    rescue Exception => e
      assert_kind_of NoMethodError, e
      assert_match /test:6/, e.backtrace.first
    end
  end

  def test_stop_eval
    assert_equal("", render("= 'Hello'", :suppress_eval => true))
    assert_equal("", render("- puts 'foo'", :suppress_eval => true))
    assert_equal("<div id='foo' yes='no' />\n", render("#foo{:yes => 'no'}/", :suppress_eval => true))
    assert_equal("<div id='foo' />\n", render("#foo{:yes => 'no', :call => a_function() }/", :suppress_eval => true))
    assert_equal("<div />\n", render("%div[1]/", :suppress_eval => true))
    assert_equal("", render(":ruby\n  puts 'hello'", :suppress_eval => true))
  end

  def test_attr_wrapper
    assert_equal("<p strange=*attrs*></p>\n", render("%p{ :strange => 'attrs'}", :attr_wrapper => '*'))
    assert_equal("<p escaped='quo\"te'></p>\n", render("%p{ :escaped => 'quo\"te'}", :attr_wrapper => '"'))
    assert_equal("<p escaped=\"quo'te\"></p>\n", render("%p{ :escaped => 'quo\\'te'}", :attr_wrapper => '"'))
    assert_equal("<p escaped=\"q'uo&quot;te\"></p>\n", render("%p{ :escaped => 'q\\'uo\"te'}", :attr_wrapper => '"'))
    assert_equal("<?xml version=\"1.0\" encoding=\"utf-8\" ?>\n", render("!!! XML", :attr_wrapper => '"'))
  end

  def test_attrs_parsed_correctly
    assert_equal("<p boom=>biddly='bar =&gt; baz'></p>\n", render("%p{'boom=>biddly' => 'bar => baz'}"))
    assert_equal("<p foo,bar='baz, qux'></p>\n", render("%p{'foo,bar' => 'baz, qux'}"))
    assert_equal("<p escaped='quo\nte'></p>\n", render("%p{ :escaped => \"quo\\nte\"}"))
    assert_equal("<p escaped='quo4te'></p>\n", render("%p{ :escaped => \"quo\#{2 + 2}te\"}"))
  end
  
  def test_correct_parsing_with_brackets
    assert_equal("<p class='foo'>{tada} foo</p>\n", render("%p{:class => 'foo'} {tada} foo"))
    assert_equal("<p class='foo'>deep {nested { things }}</p>\n", render("%p{:class => 'foo'} deep {nested { things }}"))
    assert_equal("<p class='bar foo'>{a { d</p>\n", render("%p{{:class => 'foo'}, :class => 'bar'} {a { d"))
    assert_equal("<p foo='bar'>a}</p>\n", render("%p{:foo => 'bar'} a}"))
    
    foo = []
    foo[0] = Struct.new('Foo', :id).new
    assert_equal("<p class='struct_foo' id='struct_foo_new'>New User]</p>\n",
                 render("%p[foo[0]] New User]", :locals => {:foo => foo}))
    assert_equal("<p class='prefix_struct_foo' id='prefix_struct_foo_new'>New User]</p>\n",
                 render("%p[foo[0], :prefix] New User]", :locals => {:foo => foo}))

    foo[0].id = 1
    assert_equal("<p class='struct_foo' id='struct_foo_1'>New User]</p>\n",
                 render("%p[foo[0]] New User]", :locals => {:foo => foo}))
    assert_equal("<p class='prefix_struct_foo' id='prefix_struct_foo_1'>New User]</p>\n",
                 render("%p[foo[0], :prefix] New User]", :locals => {:foo => foo}))
  end
  
  def test_empty_attrs
    assert_equal("<p attr=''>empty</p>\n", render("%p{ :attr => '' } empty"))
    assert_equal("<p attr=''>empty</p>\n", render("%p{ :attr => x } empty", :locals => {:x => ''}))
  end
  
  def test_nil_attrs
    assert_equal("<p>nil</p>\n", render("%p{ :attr => nil } nil"))
    assert_equal("<p>nil</p>\n", render("%p{ :attr => x } nil", :locals => {:x => nil}))
  end

  def test_nil_id_with_syntactic_id
    assert_equal("<p id='foo'>nil</p>\n", render("%p#foo{:id => nil} nil"))
    assert_equal("<p id='foo_bar'>nil</p>\n", render("%p#foo{{:id => 'bar'}, :id => nil} nil"))
    assert_equal("<p id='foo_bar'>nil</p>\n", render("%p#foo{{:id => nil}, :id => 'bar'} nil"))
  end

  def test_nil_class_with_syntactic_class
    assert_equal("<p class='foo'>nil</p>\n", render("%p.foo{:class => nil} nil"))
    assert_equal("<p class='bar foo'>nil</p>\n", render("%p.bar.foo{:class => nil} nil"))
    assert_equal("<p class='bar foo'>nil</p>\n", render("%p.foo{{:class => 'bar'}, :class => nil} nil"))
    assert_equal("<p class='bar foo'>nil</p>\n", render("%p.foo{{:class => nil}, :class => 'bar'} nil"))
  end

  def test_locals
    assert_equal("<p>Paragraph!</p>\n", render("%p= text", :locals => { :text => "Paragraph!" }))
  end

  def test_dynamic_attrs_shouldnt_register_as_literal_values
    assert_equal("<p a='b2c'></p>\n", render('%p{:a => "b#{1 + 1}c"}'))
    assert_equal("<p a='b2c'></p>\n", render("%p{:a => 'b' + (1 + 1).to_s + 'c'}"))
  end

  def test_dynamic_attrs_with_self_closed_tag
    assert_equal("<a b='2' />\nc\n", render("%a{'b' => 1 + 1}/\n= 'c'\n"))
  end

  def test_exceptions
    EXCEPTION_MAP.each do |key, value|
      begin
        render(key)
      rescue Exception => err
        value = [value] unless value.is_a?(Array)

        assert_equal(value.first, err.message, "Line: #{key}")
        assert_equal(value[1] || key.split("\n").length, err.backtrace[0].gsub('(haml):', '').to_i, "Line: #{key}")
      else
        assert(false, "Exception not raised for\n#{key}")
      end
    end
  end

  def test_exception_line
    render("a\nb\n!!!\n  c\nd")
  rescue Haml::SyntaxError => e
    assert_equal("(haml):4", e.backtrace[0])
  else
    assert(false, '"a\nb\n!!!\n  c\nd" doesn\'t produce an exception')
  end

  def test_exception
    render("%p\n  hi\n  %a= undefined\n= 12")
  rescue Exception => e
    assert_match("(haml):3", e.backtrace[0])
  else
    # Test failed... should have raised an exception
    assert(false)
  end

  def test_compile_error
    render("a\nb\n- fee)\nc")
  rescue Exception => e
    assert_match(/^compile error\n\(haml\):3: syntax error/i, e.message)
  else
    assert(false,
           '"a\nb\n- fee)\nc" doesn\'t produce an exception!')
  end

  def test_unbalanced_brackets
    render('== #{1 + 5} foo #{6 + 7 bar #{8 + 9}')
  rescue Haml::SyntaxError => e
    assert_equal("Unbalanced brackets.", e.message)
  end

  def test_balanced_conditional_comments
    assert_equal("<!--[if !(IE 6)|(IE 7)]> Bracket: ] <![endif]-->\n",
                 render("/[if !(IE 6)|(IE 7)] Bracket: ]"))
  end

  def test_no_bluecloth
    Kernel.module_eval do
      def gem_original_require_with_bluecloth(file)
        raise LoadError if file == 'bluecloth'
        gem_original_require_without_bluecloth(file)
      end
      alias_method :gem_original_require_without_bluecloth, :gem_original_require
      alias_method :gem_original_require, :gem_original_require_with_bluecloth
    end

    begin
      assert_equal("<h1>Foo</h1>\t<p>- a\n- b</p>\n",
                   Haml::Engine.new(":markdown\n  Foo\n  ===\n  - a\n  - b").to_html)
    rescue Haml::Error => e
      if e.message == "Can't run Markdown filter; required 'bluecloth' or 'redcloth', but none were found"
        puts "\nCouldn't require 'bluecloth' or 'redcloth'; skipping a test."
      else
        raise e
      end
    end

    Kernel.module_eval do
      alias_method :gem_original_require, :gem_original_require_without_bluecloth
    end
  end

  def test_no_redcloth
    Kernel.module_eval do
      def gem_original_require_with_redcloth(file)
        raise LoadError if file == 'redcloth'
        gem_original_require_without_redcloth(file)
      end
      alias_method :gem_original_require_without_redcloth, :gem_original_require
      alias_method :gem_original_require, :gem_original_require_with_redcloth
    end

    begin
      Haml::Engine.new(":redcloth\n  _foo_").to_html
    rescue Haml::Error
    else
      assert(false, "No exception raised!")
    end

    Kernel.module_eval do
      alias_method :gem_original_require, :gem_original_require_without_redcloth
    end
  end

  def test_no_redcloth_or_bluecloth
    Kernel.module_eval do
      def gem_original_require_with_redcloth_and_bluecloth(file)
        raise LoadError if file == 'redcloth' || file == 'bluecloth'
        gem_original_require_without_redcloth_and_bluecloth(file)
      end
      alias_method :gem_original_require_without_redcloth_and_bluecloth, :gem_original_require
      alias_method :gem_original_require, :gem_original_require_with_redcloth_and_bluecloth
    end

    begin
      Haml::Engine.new(":markdown\n  _foo_").to_html
    rescue Haml::Error
    else
      assert(false, "No exception raised!")
    end

    Kernel.module_eval do
      alias_method :gem_original_require, :gem_original_require_without_redcloth_and_bluecloth
    end    
  end

  def test_empty_filter
    assert_equal(<<END, render(':javascript'))
<script type='text/javascript'>
  //<![CDATA[
    
  //]]>
</script>
END
  end

  def test_local_assigns_dont_modify_class
    assert_equal("bar\n", render("= foo", :locals => {:foo => 'bar'}))
    assert_equal(nil, defined?(foo))
  end

  def test_object_ref_with_nil_id
    user = User.new
    assert_equal("<p class='struct_user' id='struct_user_new'>New User</p>\n",
                 render("%p[user] New User", :locals => {:user => user}))
  end

  def test_object_ref_before_attrs
    user = User.new 42
    assert_equal("<p class='struct_user' id='struct_user_42' style='width: 100px;'>New User</p>\n",
                 render("%p[user]{:style => 'width: 100px;'} New User", :locals => {:user => user}))
  end

  def test_non_literal_attributes
    assert_equal("<p a1='foo' a2='bar' a3='baz' />\n",
                 render("%p{a2, a1, :a3 => 'baz'}/",
                        :locals => {:a1 => {:a1 => 'foo'}, :a2 => {:a2 => 'bar'}}))
  end

  def test_render_should_accept_a_binding_as_scope
    string = "This is a string!"
    string.instance_variable_set("@var", "Instance variable")
    b = string.instance_eval do
      var = "Local variable"
      binding
    end

    assert_equal("<p>THIS IS A STRING!</p>\n<p>Instance variable</p>\n<p>Local variable</p>\n",
                 render("%p= upcase\n%p= @var\n%p= var", :scope => b))
  end

  def test_yield_should_work_with_binding
    assert_equal("12\nFOO\n", render("= yield\n= upcase", :scope => "foo".instance_eval{binding}) { 12 })
  end

  def test_yield_should_work_with_def_method
    s = "foo"
    Haml::Engine.new("= yield\n= upcase").def_method(s, :render)
    assert_equal("12\nFOO\n", s.render { 12 })
  end

  def test_def_method_with_module
    Haml::Engine.new("= yield\n= upcase").def_method(String, :render_haml)
    assert_equal("12\nFOO\n", "foo".render_haml { 12 })
  end

  def test_def_method_locals
    obj = Object.new
    Haml::Engine.new("%p= foo\n.bar{:baz => baz}= boom").def_method(obj, :render, :foo, :baz, :boom)
    assert_equal("<p>1</p>\n<div baz='2' class='bar'>3</div>\n", obj.render(:foo => 1, :baz => 2, :boom => 3))
  end

  def test_render_proc_locals
    proc = Haml::Engine.new("%p= foo\n.bar{:baz => baz}= boom").render_proc(Object.new, :foo, :baz, :boom)
    assert_equal("<p>1</p>\n<div baz='2' class='bar'>3</div>\n", proc[:foo => 1, :baz => 2, :boom => 3])
  end

  def test_render_proc_with_binding
    assert_equal("FOO\n", Haml::Engine.new("= upcase").render_proc("foo".instance_eval{binding}).call)
  end

  def test_ugly_true
    assert_equal("<div id='outer'>\n<div id='inner'>\n<p>hello world</p>\n</div>\n</div>\n",
                 render("#outer\n  #inner\n    %p hello world", :ugly => true))

    assert_equal("<p>#{'s' * 75}</p>\n",
                 render("%p #{'s' * 75}", :ugly => true))

    assert_equal("<p>#{'s' * 75}</p>\n",
                 render("%p= 's' * 75", :ugly => true))
  end

  def test_auto_preserve_unless_ugly
    assert_equal("<pre>foo&#x000A;bar</pre>\n", render('%pre="foo\nbar"'))
    assert_equal("<pre>foo\nbar</pre>\n", render("%pre\n  foo\n  bar"))
    assert_equal("<pre>foo\nbar</pre>\n", render('%pre="foo\nbar"', :ugly => true))
    assert_equal("<pre>foo\nbar</pre>\n", render("%pre\n  foo\n  bar", :ugly => true))
  end

  def test_xhtml_output_option
    assert_equal "<p>\n  <br />\n</p>\n", render("%p\n  %br", :format => :xhtml)
    assert_equal "<a />\n", render("%a/", :format => :xhtml)
  end

  def test_arbitrary_output_option
    assert_raise(Haml::Error, "Invalid output format :html1") { Haml::Engine.new("%br", :format => :html1) }
  end

  # HTML 4.0

  def test_html_has_no_self_closing_tags
    assert_equal "<p>\n  <br>\n</p>\n", render("%p\n  %br", :format => :html4)
    assert_equal "<br>\n", render("%br/", :format => :html4)
  end

  def test_html_renders_empty_node_with_closing_tag
    assert_equal "<div class='foo'></div>\n", render(".foo", :format => :html4)
  end

  def test_html_ignores_explicit_self_closing_declaration
    assert_equal "<a></a>\n", render("%a/", :format => :html4)
  end

  def test_html_ignores_xml_prolog_declaration
    assert_equal "", render('!!! XML', :format => :html4)
  end

  def test_html_has_different_doctype
    assert_equal %{<!DOCTYPE html PUBLIC "-//W3C//DTD HTML 4.01 Transitional//EN" "http://www.w3.org/TR/html4/loose.dtd">\n},
    render('!!!', :format => :html4)
  end

  # because anything before the doctype triggers quirks mode in IE
  def test_xml_prolog_and_doctype_dont_result_in_a_leading_whitespace_in_html
    assert_no_match /^\s+/, render("!!! xml\n!!!", :format => :html4)
  end

  # HTML5
  def test_html5_doctype
    assert_equal %{<!DOCTYPE html>\n}, render('!!!', :format => :html5)
  end
end<|MERGE_RESOLUTION|>--- conflicted
+++ resolved
@@ -34,7 +34,7 @@
     "%p{:a => 'b',\n:c => 'd',\n:e => raise('foo')}" => ["foo", 3],
     " %p foo" => "Indenting at the beginning of the document is illegal.",
     "  %p foo" => "Indenting at the beginning of the document is illegal.",
-<<<<<<< HEAD
+    " \n\t\n %p foo" => ["Indenting at the beginning of the document is illegal.", 3],
     "\n\n %p foo" => ["Indenting at the beginning of the document is illegal.", 3],
     "%p\n  foo\n foo" => ["Inconsistent indentation: 1 space was used for indentation, but the rest of the document was indented using 2 spaces.", 3],
     "%p\n  foo\n%p\n foo" => ["Inconsistent indentation: 1 space was used for indentation, but the rest of the document was indented using 2 spaces.", 4],
@@ -45,9 +45,6 @@
     "%p\n  :plain\n     bar\n   \t  baz" => ['Inconsistent indentation: "   \t  " was used for indentation, but the rest of the document was indented using 2 spaces.', 4],
     "%p\n  foo\n%p\n    bar" => ["The line was indented 2 levels deeper than the previous line.", 4],
     "%p\n  foo\n  %p\n        bar" => ["The line was indented 3 levels deeper than the previous line.", 4],
-=======
-    " \n\t\n %p foo" => ["Indenting at the beginning of the document is illegal.", 3],
->>>>>>> f7596639
 
     # Regression tests
     "- raise 'foo'\n\n\n\nbar" => ["foo", 1],
