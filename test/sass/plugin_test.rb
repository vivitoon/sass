#!/usr/bin/env ruby
require File.dirname(__FILE__) + '/../test_helper'
require 'sass/plugin'
require 'fileutils'

class SassPluginTest < Test::Unit::TestCase
  @@templates = %w{
    complex script parent_ref import alt
    subdir/subdir subdir/nested_subdir/nested_subdir
  }

  def setup
    FileUtils.mkdir tempfile_loc
    FileUtils.mkdir tempfile_loc(nil,"more_")
    set_plugin_opts
    Sass::Plugin.update_stylesheets
  end

  def teardown
    clean_up_sassc
    FileUtils.rm_r tempfile_loc
    FileUtils.rm_r tempfile_loc(nil,"more_")
  end

  @@templates.each do |name|
    define_method("test_template_renders_correctly (#{name})") do
      assert_renders_correctly(name)
    end
  end

  def test_no_update
    File.delete(tempfile_loc('basic'))
    assert_needs_update 'basic'
    Sass::Plugin.update_stylesheets
<<<<<<< HEAD
    assert_doesnt_need_update 'basic'
=======
    assert_stylesheet_updated 'basic'
>>>>>>> c723af51
  end

  def test_update_needed_when_modified
    sleep 1
    FileUtils.touch(template_loc('basic'))
    assert_needs_update 'basic'
    Sass::Plugin.update_stylesheets
<<<<<<< HEAD
    assert_doesnt_need_update 'basic'
=======
    assert_stylesheet_updated 'basic'
>>>>>>> c723af51
  end

  def test_update_needed_when_dependency_modified
    sleep 1
    FileUtils.touch(template_loc('basic'))
    assert_needs_update 'import'
    Sass::Plugin.update_stylesheets
<<<<<<< HEAD
    assert_doesnt_need_update 'import'
=======
    assert_stylesheet_updated 'basic'
>>>>>>> c723af51
  end

  def test_full_exception_handling
    File.delete(tempfile_loc('bork1'))
    Sass::Plugin.update_stylesheets
    File.open(tempfile_loc('bork1')) do |file|
      assert_equal(<<CSS.strip, file.read.split("\n")[0...6].join("\n"))
/*
Syntax error: Undefined variable: "!bork".
        on line 2 of #{template_loc('bork1')}

1: bork
2:   :bork= !bork
CSS
    end
    File.delete(tempfile_loc('bork1'))
  end

  def test_nonfull_exception_handling
    old_full_exception = Sass::Plugin.options[:full_exception]
    Sass::Plugin.options[:full_exception] = false

    File.delete(tempfile_loc('bork1'))
    assert_raise(Sass::SyntaxError) {Sass::Plugin.update_stylesheets}
  ensure
    Sass::Plugin.options[:full_exception] = old_full_exception
  end
  
  def test_two_template_directories
    set_plugin_opts :template_location => {
      template_loc => tempfile_loc,
      template_loc(nil,'more_') => tempfile_loc(nil,'more_')
    }
    Sass::Plugin.update_stylesheets
    ['more1', 'more_import'].each { |name| assert_renders_correctly(name, :prefix => 'more_') }
  end

  def test_two_template_directories_with_line_annotations
    set_plugin_opts :line_comments => true,
                    :style => :nested,
                    :template_location => {
                      template_loc => tempfile_loc,
                      template_loc(nil,'more_') => tempfile_loc(nil,'more_')
                    }
    Sass::Plugin.update_stylesheets
    assert_renders_correctly('more1_with_line_comments', 'more1', :prefix => 'more_')
  end

  def test_merb_update
    begin
      require 'merb'
    rescue LoadError
      puts "\nmerb couldn't be loaded, skipping a test"
      return
    end
    
    require 'sass/plugin/merb'
    if defined?(MerbHandler)
      MerbHandler.send(:define_method, :process_without_sass) { |*args| }
    else
      Merb::Rack::Application.send(:define_method, :call_without_sass) { |*args| }
    end

    set_plugin_opts

    File.delete(tempfile_loc('basic'))
    assert_needs_update 'basic'
    
    if defined?(MerbHandler)
      MerbHandler.new('.').process nil, nil
    else
      Merb::Rack::Application.new.call(::Rack::MockRequest.env_for('/'))
    end

<<<<<<< HEAD
    assert_doesnt_need_update 'basic'
=======
    assert_stylesheet_updated 'basic'
>>>>>>> c723af51
  end

  def test_doesnt_render_partials
    assert !File.exists?(tempfile_loc('_partial'))
  end

  ## Regression

  def test_cached_dependencies_update
    FileUtils.mv(template_loc("basic"), template_loc("basic", "more_"))
    set_plugin_opts :load_paths => [result_loc, template_loc(nil, "more_")]

    sleep 1
    FileUtils.touch(template_loc("basic", "more_"))
    assert_needs_update "basic"
    Sass::Plugin.update_stylesheets
    assert_renders_correctly("import")
  ensure
    FileUtils.mv(template_loc("basic", "more_"), template_loc("basic"))
  end

 private

  def assert_renders_correctly(*arguments)
    options = arguments.last.is_a?(Hash) ? arguments.pop : {}
    prefix = options[:prefix]
    result_name = arguments.shift
    tempfile_name = arguments.shift || result_name
    expected_lines = File.read(result_loc(result_name, prefix)).split("\n")
    actual_lines = File.read(tempfile_loc(tempfile_name, prefix)).split("\n")

    if actual_lines.first == "/*" && expected_lines.first != "/*"
      assert(false, actual_lines[0..actual_lines.enum_with_index.find {|l, i| l == "*/"}.last].join("\n"))
    end

    expected_lines.zip(actual_lines).each_with_index do |pair, line|
      message = "template: #{result_name}\nline:     #{line + 1}"
      assert_equal(pair.first, pair.last, message)
    end
    if expected_lines.size < actual_lines.size
      assert(false, "#{actual_lines.size - expected_lines.size} Trailing lines found in #{tempfile_name}.css: #{actual_lines[expected_lines.size..-1].join('\n')}")
    end
  end

  def assert_stylesheet_updated(name)
    assert !Sass::Plugin.stylesheet_needs_update?(name, template_loc, tempfile_loc)

    # Make sure it isn't an exception
    expected_lines = File.read(result_loc(name)).split("\n")
    actual_lines = File.read(tempfile_loc(name)).split("\n")
    if actual_lines.first == "/*" && expected_lines.first != "/*"
      assert(false, actual_lines[0..actual_lines.enum_with_index.find {|l, i| l == "*/"}.last].join("\n"))
    end
  end

  def template_loc(name = nil, prefix = nil)
    if name
      absolutize "#{prefix}templates/#{name}.sass"
    else
      absolutize "#{prefix}templates"
    end
  end

  def tempfile_loc(name = nil, prefix = nil)
    if name
      absolutize "#{prefix}tmp/#{name}.css"
    else
      absolutize "#{prefix}tmp"
    end
  end

  def result_loc(name = nil, prefix = nil)
    if name
      absolutize "#{prefix}results/#{name}.css"
    else
      absolutize "#{prefix}results"
    end
  end

  def absolutize(file)
    "#{File.dirname(__FILE__)}/#{file}"
  end

  def set_plugin_opts(overrides = {})
    Sass::Plugin.options = {
      :template_location => template_loc,
      :css_location => tempfile_loc,
      :style => :compact,
      :load_paths => [result_loc],
      :always_update => true,
    }.merge(overrides)
  end

  def wait_a_tick
    time = Time.now
    loop {break if Time.now.sec != time.sec}
  end

  def assert_needs_update(template)
    assert Sass::Plugin.stylesheet_needs_update?(
      tempfile_loc(template), template_loc(template))
  end

  def assert_doesnt_need_update(template)
    assert !Sass::Plugin.stylesheet_needs_update?(
      tempfile_loc(template), template_loc(template))
  end
end

module Sass::Plugin
  class << self
    public :stylesheet_needs_update?
  end
end

class Sass::Engine
  alias_method :old_render, :render

  def render
    raise "bork bork bork!" if @template[0] == "{bork now!}"
    old_render
  end
end<|MERGE_RESOLUTION|>--- conflicted
+++ resolved
@@ -32,11 +32,7 @@
     File.delete(tempfile_loc('basic'))
     assert_needs_update 'basic'
     Sass::Plugin.update_stylesheets
-<<<<<<< HEAD
-    assert_doesnt_need_update 'basic'
-=======
-    assert_stylesheet_updated 'basic'
->>>>>>> c723af51
+    assert_stylesheet_updated 'basic'
   end
 
   def test_update_needed_when_modified
@@ -44,11 +40,7 @@
     FileUtils.touch(template_loc('basic'))
     assert_needs_update 'basic'
     Sass::Plugin.update_stylesheets
-<<<<<<< HEAD
-    assert_doesnt_need_update 'basic'
-=======
-    assert_stylesheet_updated 'basic'
->>>>>>> c723af51
+    assert_stylesheet_updated 'basic'
   end
 
   def test_update_needed_when_dependency_modified
@@ -56,11 +48,7 @@
     FileUtils.touch(template_loc('basic'))
     assert_needs_update 'import'
     Sass::Plugin.update_stylesheets
-<<<<<<< HEAD
-    assert_doesnt_need_update 'import'
-=======
-    assert_stylesheet_updated 'basic'
->>>>>>> c723af51
+    assert_stylesheet_updated 'basic'
   end
 
   def test_full_exception_handling
@@ -135,11 +123,7 @@
       Merb::Rack::Application.new.call(::Rack::MockRequest.env_for('/'))
     end
 
-<<<<<<< HEAD
-    assert_doesnt_need_update 'basic'
-=======
-    assert_stylesheet_updated 'basic'
->>>>>>> c723af51
+    assert_stylesheet_updated 'basic'
   end
 
   def test_doesnt_render_partials
@@ -242,11 +226,6 @@
     assert Sass::Plugin.stylesheet_needs_update?(
       tempfile_loc(template), template_loc(template))
   end
-
-  def assert_doesnt_need_update(template)
-    assert !Sass::Plugin.stylesheet_needs_update?(
-      tempfile_loc(template), template_loc(template))
-  end
 end
 
 module Sass::Plugin
