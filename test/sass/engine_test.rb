--- conflicted
+++ resolved
@@ -2035,31 +2035,6 @@
 
   # Regression tests
 
-<<<<<<< HEAD
-  def test_multiple_warns_in_nested_mixins
-    assert_warning <<WARNING do
-WARNING: 1
-         on line 2 of test_multiple_warns_in_nested_mixins_inline.sass, in `foo'
-         from line 6 of test_multiple_warns_in_nested_mixins_inline.sass, in `bar'
-         from line 8 of test_multiple_warns_in_nested_mixins_inline.sass
-
-WARNING: 2
-         on line 3 of test_multiple_warns_in_nested_mixins_inline.sass, in `foo'
-         from line 6 of test_multiple_warns_in_nested_mixins_inline.sass, in `bar'
-         from line 8 of test_multiple_warns_in_nested_mixins_inline.sass
-WARNING
-      render <<SASS
-=foo
-  @warn 1
-  @warn 2
-
-=bar
-  +foo
-
-+bar
-SASS
-    end
-=======
   def test_interpolated_comment_in_mixin
     assert_equal <<CSS, render(<<SASS)
 /* color: red */
@@ -2083,7 +2058,6 @@
 +foo(blue)
 +foo(green)
 SASS
->>>>>>> c232c674
   end
 
   def test_parens_in_mixins
