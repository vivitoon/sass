:maruku
  Sass is maintained by [Nathan Weizenbaum](http://nex-3.com) (me)
  and [Chris Eppstein](http://acts-as-architect.blogspot.com),
  and we greatly appreciate any help we can get.
  The official repository is at [github.com/nex3/haml](http://github.com/nex3/haml)
  and most development discussion happens on the [Haml/Sass mailing list](http://groups.google.com/group/haml).

  ## Bugs and Features

  If you've found a Sass bug, or you have something you'd like to see in the language,
  by all means speak up!
  Report it on the [issue tracker](http://github.com/nex3/haml/issues)
  and we'll try to follow up with you as soon as we can.
  Please include the following information in your report:

  * What version of Sass you're using (run `sass --version` on the command line)
  * If the issue has to do with Rails, what version of Rails you're using (`rails --version`)
  * A simple Sass stylesheet that displays the bug

  The more information you can provide, the faster it'll be to fix your bug!

  ## Contributing

  While bug reports and feature requests are great,
  actual code fixing the bugs or implementing the features is even better.
  If you've got some code to contribute, first read the information below,
  then fork the [Haml/Sass repository](http://github.com/nex3/haml) and send a pull request.
  We'll do a code review of your patch, and then chances are good we'll merge it right in.

  Sass has two primary branches.
  [stable](http://github.com/nex3/haml/tree/stable) is where the development
  of the released version (currently #{Sass.version[:number]}) takes place.
  This is where most bug fixes should go.
  [master](http://github.com/nex3/haml/tree/master), on the other hand,
  is where the next version of Sass is being developed.
  This is the place for new features.
  Please submit your changes to the appropriate branch.

  When making a patch, please:

  * Make sure your commit message is properly capitalized and punctuated
<<<<<<< HEAD
  * Put `[Sass]` at the beginning of the commit message
    if you're making a change that only affects Sass
=======
  * Make sure the first line of your commit message is a (short) full sentence
  * Put `[Haml]` at the beginning of the commit message
    if you're making a change that only affects Haml
>>>>>>> 26fb1305
  * Add unit tests
  * Add a note to the changelog (`doc-src/SASS_CHANGELOG.md`) describing your change.
    Feel free to add `(thanks [Your Name](Your Website))` at the end
  * Make sure your commits don't add any new whitespace (use `git diff --check`)
  * If you're implementing a user-visible change, add it to the reference (`doc-src/SASS_REFERENCE.md`)<|MERGE_RESOLUTION|>--- conflicted
+++ resolved
@@ -39,14 +39,7 @@
   When making a patch, please:
 
   * Make sure your commit message is properly capitalized and punctuated
-<<<<<<< HEAD
-  * Put `[Sass]` at the beginning of the commit message
-    if you're making a change that only affects Sass
-=======
   * Make sure the first line of your commit message is a (short) full sentence
-  * Put `[Haml]` at the beginning of the commit message
-    if you're making a change that only affects Haml
->>>>>>> 26fb1305
   * Add unit tests
   * Add a note to the changelog (`doc-src/SASS_CHANGELOG.md`) describing your change.
     Feel free to add `(thanks [Your Name](Your Website))` at the end
