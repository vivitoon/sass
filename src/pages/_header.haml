#header
  %h1= link "Sass", "/"

  #start
    %code sudo gem install haml
    %br/
    %code
      %span.executable css2sass
      style.css style.sass
    %br/
    %code
      %span.executable sass
      style.sass style.css

  #nav
    %ul
      %li= link "About", "/about.html"
      %li= link "Get Help", "/help.html"
<<<<<<< HEAD
      %li= link "Development", "/development.html"
      %li= link "Try Online", "/try.html"
      %li= link "Blog", "http://nex-3.com/?tag=sass"
=======
      %li= link "Tutorial", "/tutorial.html"
      %li= link "Documentation", "/docs.html"
      %li= link "Blog", "http://nex-3.com/?tag=haml"
>>>>>>> c89d928e

  #latest
    %h2 Latest Release:
    #{CGI.escapeHTML Haml.version[:name]} (<span class="version">#{Haml.version[:number]}</span>)
    %p= link "What's New?", "/docs/yardoc/SASS_CHANGELOG.md.html"
<|MERGE_RESOLUTION|>--- conflicted
+++ resolved
@@ -16,15 +16,9 @@
     %ul
       %li= link "About", "/about.html"
       %li= link "Get Help", "/help.html"
-<<<<<<< HEAD
-      %li= link "Development", "/development.html"
-      %li= link "Try Online", "/try.html"
-      %li= link "Blog", "http://nex-3.com/?tag=sass"
-=======
       %li= link "Tutorial", "/tutorial.html"
       %li= link "Documentation", "/docs.html"
-      %li= link "Blog", "http://nex-3.com/?tag=haml"
->>>>>>> c89d928e
+      %li= link "Blog", "http://nex-3.com/?tag=sass"
 
   #latest
     %h2 Latest Release:
