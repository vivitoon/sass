:markdown
<<<<<<< HEAD
  Sass has a rich collection of documentation.
  [**The tutorial**](/tutorial.html) is a great place to start
=======
  ### [Tutorial](/tutorial.html)

  The tutorial is a great place to start
>>>>>>> 45fa1969
  if you aren't familiar with the language.
  It goes over the basic syntax for elements,
  as well as how to embed Ruby in the document.

<<<<<<< HEAD
  [**The Sass reference**](/docs/yardoc/SASS_REFERENCE.md.html)
  is the most complete documentation for Sass.
=======

  ### [Haml Reference](/docs/yardoc/HAML_REFERENCE.md.html)

  The Haml reference is the most complete documentation for Haml.
>>>>>>> 45fa1969
  It contains information on every language feature,
  all the [options](/docs/yardoc/SASS_REFERENCE.md.html#options),
  and how to [install it as a Rails plugin](/docs/yardoc/SASS_REFERENCE.md.html#plugin).


  ### [FAQ](/docs/yardoc/FAQ.md.html)

  If you're having trouble or have a question, try the FAQ.
  If you don't find what you're looking for there,
  ask [the Sass community](/help.html).

<<<<<<< HEAD
  Finally, if you want to look at the Sass implementation,
  check out [**the YARD documentation**](/docs/yardoc/).
=======
  ### [API Documentation](/docs/yardoc/)

  Finally, if you want to look at the Haml implementation,
  check out the [YARD](http://yardoc.org) API documentation.
>>>>>>> 45fa1969
  This probably won't be too useful for most people,
  but if you're writing Ruby code to interact with Sass,
  that's a good place to look.<|MERGE_RESOLUTION|>--- conflicted
+++ resolved
@@ -1,25 +1,14 @@
 :markdown
-<<<<<<< HEAD
-  Sass has a rich collection of documentation.
-  [**The tutorial**](/tutorial.html) is a great place to start
-=======
   ### [Tutorial](/tutorial.html)
 
   The tutorial is a great place to start
->>>>>>> 45fa1969
   if you aren't familiar with the language.
   It goes over the basic syntax for elements,
   as well as how to embed Ruby in the document.
 
-<<<<<<< HEAD
-  [**The Sass reference**](/docs/yardoc/SASS_REFERENCE.md.html)
-  is the most complete documentation for Sass.
-=======
+  ### [Sass Reference](/docs/yardoc/SASS_REFERENCE.md.html)
 
-  ### [Haml Reference](/docs/yardoc/HAML_REFERENCE.md.html)
-
-  The Haml reference is the most complete documentation for Haml.
->>>>>>> 45fa1969
+  The Sass reference is the most complete documentation for Sass.
   It contains information on every language feature,
   all the [options](/docs/yardoc/SASS_REFERENCE.md.html#options),
   and how to [install it as a Rails plugin](/docs/yardoc/SASS_REFERENCE.md.html#plugin).
@@ -31,15 +20,10 @@
   If you don't find what you're looking for there,
   ask [the Sass community](/help.html).
 
-<<<<<<< HEAD
-  Finally, if you want to look at the Sass implementation,
-  check out [**the YARD documentation**](/docs/yardoc/).
-=======
   ### [API Documentation](/docs/yardoc/)
 
-  Finally, if you want to look at the Haml implementation,
+  Finally, if you want to look at the Sass implementation,
   check out the [YARD](http://yardoc.org) API documentation.
->>>>>>> 45fa1969
   This probably won't be too useful for most people,
   but if you're writing Ruby code to interact with Sass,
   that's a good place to look.