/* Haml
 * Design & CSS - Lukas Dryja
 * http://www.lukasdryja.com
 * --------------------

@import compass/css3/inline_block.sass
@import blueprint/buttons.sass

@import vars.sass
@import header.sass
@import sidebar.sass
@import compare.sass
@import index.sass
@import try.sass

*
  margin: 0
  padding: 0

html, body
  padding: 0
  background: white
  color: #090909
  height: 100%
  font: 13px / 21px Georgia, Garamond, Times, "Times New Roman", serif
  border-top: 2px solid #{$main-color}


a
  text-decoration: underline
  outline: none
  color: $main-color

  &:hover
    color: $main-color + #666666


p
  margin-bottom: 18px


#page
  margin: 0 auto
  padding: 0 30px
  width: 795px
  border-right: $border


a img
  border: none


.clear
  clear: both


h2
  padding-top: 15px
  font-size: 24px
  font-weight: normal
  padding-bottom: 10px


h3
  padding-top: 15px
  font-size: 17px
  font-weight: bold


ul
  padding-left: 20px

/* Intro paragraph
 * --------------------
p
  &.mainintro
    float: left
    text-indent: -9999px
    margin-left: -29px
    margin-right: 200px
    height: 270px
    width: 532px
    margin-top: 40px
    margin-bottom: 60px
    background: url(/images/maindescription.gif) no-repeat top left
  &.intro
    margin-top: 20px
    margin-right: 50px
    line-height: 25px
    font-size: 14px

blockquote
  margin-bottom: 19px
  font-style: italic
  color: #757575

/* Main
 * --------------------
#main
  margin: 0 auto
  position: relative
  clear: both
  &:after
    clear: both
    display: block
    content: ""


/* Footer
 * --------------------
#footer
  padding-top: 10px
  font-style: italic
  font-size: 9px
  clear: both


/* Misc
 * --------------------
dt
  padding-top: 10px
  padding-left: 10px
  font-size: 14px
  font-weight: bold


dd
  padding-left: 20px


pre, ul
  margin-bottom: 1em

pre
  margin-left: 2em
  code
    background-color: #f8f8ff
    padding: 3px 5px
    +border-radius(4px)
    border:
      style: solid
      width: 1px
<<<<<<< HEAD
      color = !border_color
=======
  code
    border-color: $border-color
    background-color: #fff8f8
  &.haml
    border-color: $main-color
    background-color: #ffeee0
  &.erb, &.html
    background-color: #e5e5e5
    border-color: #777777

h4
  margin:
    left: 3em
    bottom: -0.3em
  font:
    weight: normal
    family: monospace
    size: 0.8em
>>>>>>> e6a8a380
<|MERGE_RESOLUTION|>--- conflicted
+++ resolved
@@ -140,25 +140,4 @@
     border:
       style: solid
       width: 1px
-<<<<<<< HEAD
-      color = !border_color
-=======
-  code
-    border-color: $border-color
-    background-color: #fff8f8
-  &.haml
-    border-color: $main-color
-    background-color: #ffeee0
-  &.erb, &.html
-    background-color: #e5e5e5
-    border-color: #777777
-
-h4
-  margin:
-    left: 3em
-    bottom: -0.3em
-  font:
-    weight: normal
-    family: monospace
-    size: 0.8em
->>>>>>> e6a8a380
+      color: $border-color