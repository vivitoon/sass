require 'rubygems'
require 'rake'

# ----- Benchmarking -----

desc <<END
Benchmark haml against ERb.
  TIMES=n sets the number of runs. Defaults to 1000.
END
task :benchmark do
  sh "ruby test/benchmark.rb #{ENV['TIMES']}"
end

# ----- Default: Testing ------

if ENV["RUN_CODE_RUN"] == "true"
  task :default => :"test:rails_compatibility"
else
  task :default => :test
end

require 'rake/testtask'

Rake::TestTask.new do |t|
  t.libs << 'lib'
  test_files = FileList['test/**/*_test.rb']
  test_files.exclude('test/rails/*')
  t.test_files = test_files
  t.verbose = true
end
Rake::Task[:test].send(:add_comment, <<END)
To run with an alternate version of Rails, make test/rails a symlink to that version.
END

# ----- Packaging -----

require 'rake/gempackagetask'
load    'haml.gemspec'

Rake::GemPackageTask.new(HAML_GEMSPEC) do |pkg|
  if Rake.application.top_level_tasks.include?('release')
    pkg.need_tar_gz  = true
    pkg.need_tar_bz2 = true
    pkg.need_zip     = true
  end
end

task :revision_file do
  require 'lib/haml'

  if Haml.version[:rev] && !Rake.application.top_level_tasks.include?('release')
    File.open('REVISION', 'w') { |f| f.puts Haml.version[:rev] }
  elsif Rake.application.top_level_tasks.include?('release')
    File.open('REVISION', 'w') { |f| f.puts "(release)" }
  else
    File.open('REVISION', 'w') { |f| f.puts "(unknown)" }
  end
end
Rake::Task[:package].prerequisites.insert(0, :revision_file)

# We also need to get rid of this file after packaging.
at_exit { File.delete('REVISION') rescue nil }

desc "Install Haml as a gem."
task :install => [:package] do
  sudo = RUBY_PLATFORM =~ /win32/ ? '' : 'sudo'
  gem  = RUBY_PLATFORM =~ /java/  ? 'jgem' : 'gem' 
  sh %{#{sudo} #{gem} install --no-ri pkg/haml-#{File.read('VERSION').strip}}
end

desc "Release a new Haml package to Rubyforge. Requires the NAME and VERSION flags."
task :release => [:package] do
  name, version = ENV['NAME'], ENV['VERSION']
  raise "Must supply NAME and VERSION for release task." unless name && version
  sh %{rubyforge login}
  sh %{rubyforge add_release haml haml "#{name} (v#{version})" pkg/haml-#{version}.gem}
  sh %{rubyforge add_file    haml haml "#{name} (v#{version})" pkg/haml-#{version}.tar.gz}
  sh %{rubyforge add_file    haml haml "#{name} (v#{version})" pkg/haml-#{version}.tar.bz2}
  sh %{rubyforge add_file    haml haml "#{name} (v#{version})" pkg/haml-#{version}.zip}
end

# ----- Documentation -----

task :rdoc do
  puts '=' * 100, <<END, '=' * 100
Haml uses the YARD documentation system (http://github.com/lsegal/yard).
Install the yard gem and then run "rake doc".
END
end

begin
  require '/home/nex3/code/yard/lib/yard'

  YARD::Rake::YardocTask.new do |t|
    files = FileList.new
    files.include(*FileList.new('*') do |list|
        list.exclude(/(^|[^.a-z])[a-z]+/)
      end)
    files.include('lib/**/*.rb')
    files.exclude('TODO')
    t.files = files.to_a

<<<<<<< HEAD
    t.options << '-r' << 'README.md' << '-m' << 'maruku' << '--protected'
=======
    t.options << '-r' << 'README.md' << '-m' << 'markdown' << '--protected'
    t.options += FileList.new('yard/*.rb').to_a.map {|f| ['-e', f]}.flatten
>>>>>>> 7a8ad96e
  end

  task :doc => :yardoc
rescue LoadError
  task :doc => :rdoc
  task :yardoc => :rdoc
end

# ----- Coverage -----

begin
  require 'rcov/rcovtask'

  Rcov::RcovTask.new do |t|
    t.test_files = FileList['test/**/*_test.rb']
    t.rcov_opts << '-x' << '"^\/"'
    if ENV['NON_NATIVE']
      t.rcov_opts << "--no-rcovrt"
    end
    t.verbose = true
  end
rescue LoadError; end

# ----- Profiling -----

begin
  require 'ruby-prof'

  desc <<END
Run a profile of haml.
  ENGINE=str sets the engine to be profiled. Defaults to Haml.
  TIMES=n sets the number of runs. Defaults to 1000.
  FILE=str sets the file to profile.
    Defaults to 'standard' for Haml and 'complex' for Sass.
  OUTPUT=str sets the ruby-prof output format.
    Can be Flat, CallInfo, or Graph. Defaults to Flat. Defaults to Flat.
END
  task :profile do
    engine = (ENV['ENGINE'] || 'haml').downcase
    times  = (ENV['TIMES'] || '1000').to_i
    file   = ENV['FILE']

    if engine == 'sass'
      require 'lib/sass'

      file = File.read("#{File.dirname(__FILE__)}/test/sass/templates/#{file || 'complex'}.sass")
      result = RubyProf.profile { times.times { Sass::Engine.new(file).render } }
    else
      require 'lib/haml'

      file = File.read("#{File.dirname(__FILE__)}/test/haml/templates/#{file || 'standard'}.haml")
      obj = Object.new
      Haml::Engine.new(file).def_method(obj, :render)
      result = RubyProf.profile { times.times { obj.render } }
    end

    RubyProf.const_get("#{(ENV['OUTPUT'] || 'Flat').capitalize}Printer").new(result).print 
  end
rescue LoadError; end

# ----- Testing Multiple Rails Versions -----

rails_versions = [
  "v2.3.0",
  "v2.2.2",
  "v2.1.2",
  "v2.0.5"
]

namespace :test do
  desc "Test all supported versions of rails. This takes a while."
  task :rails_compatibility do
    `rm -rf test/rails`
    puts "Checking out rails. Please wait."
    `git clone git://github.com/rails/rails.git test/rails` rescue nil
    begin
      rails_versions.each do |version|
        Dir.chdir "test/rails" do
          `git checkout #{version}`
        end
        puts "Testing Rails #{version}"
        Rake::Task['test'].reenable
        Rake::Task['test'].execute
      end
    ensure
      `rm -rf test/rails`
    end
  end
end<|MERGE_RESOLUTION|>--- conflicted
+++ resolved
@@ -100,12 +100,8 @@
     files.exclude('TODO')
     t.files = files.to_a
 
-<<<<<<< HEAD
-    t.options << '-r' << 'README.md' << '-m' << 'maruku' << '--protected'
-=======
     t.options << '-r' << 'README.md' << '-m' << 'markdown' << '--protected'
     t.options += FileList.new('yard/*.rb').to_a.map {|f| ['-e', f]}.flatten
->>>>>>> 7a8ad96e
   end
 
   task :doc => :yardoc
