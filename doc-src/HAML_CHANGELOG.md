# Haml Changelog

* Table of contents
{:toc}

<<<<<<< HEAD
## 2.4.0

### Object Reference Customization

It's now possible to customize the name used for {file:HAML_REFERENCE.md#object_reference_ object reference}
for a given object by implementing the `haml_object_ref` method on that object.
This method should return a string that will be used in place of the class name of the object
in the generated class and id.

### `--double-quote-attributes` Option

The Haml executable now has a `--double-quote-attributes` option (short form: `-q`)
that causes attributes to use a double-quote mark rather than single-quote.
=======
## 2.2.3

Haml 2.2.3 adds support for the JRuby bundling tools
for Google AppEngine, thanks to [Jan Ulbrich](http://github.com/ulbrich).
>>>>>>> 96d5450c

## [2.2.2](http://github.com/nex3/haml/commit/2.2.2)

Haml 2.2.2 is a minor bugfix release, with several notable changes.
First, {file:Haml/Helpers.html#haml_concat-instance_method `haml_concat`}
will now raise an error when used with `=`.
This has always been incorrect behavior,
and in fact has never actually worked.
The only difference is that now it will fail loudly.
Second, Ruby 1.9 is now more fully supported,
especially with the {file:HAML_REFERENCE#htmlstyle_attributes_ new attribute syntax}.
Third, filters are no longer escaped when the {file:HAML_REFERENCE#escape_html-option `:escape_html` option}
is enabled and `#{}` interpolation is used.

## [2.2.1](http://github.com/nex3/haml/commit/2.2.1)

Haml 2.2.1 is a minor bug-fix release.

## [2.2.0](http://github.com/nex3/haml/commit/2.2.0)

Haml 2.2 adds several new features to the language,
fixes several bugs, and dramatically improves performance
(particularly when running with {file:HAML_REFERENCE.md#ugly-option `:ugly`} enabled).

### Syntax Changes

#### HTML-Style Attribute Syntax

Haml 2.2 introduces a new syntax for attributes
based on the HTML syntax.
For example:

    %a(href="http://haml-lang.com" title="Haml's so cool!")
      %img(src="/images/haml.png" alt="Haml")

There are two main reasons for this.
First, the hash-style syntax is very Ruby-specific.
There are now [Haml implementations](http://en.wikipedia.org/wiki/Haml#Implementations)
in many languages, each of which has its own syntax for hashes
(or dicts or associative arrays or whatever they're called).
The HTML syntax will be adopted by all of them,
so you can feel comfortable using Haml in whichever language you need.

Second, the hash-style syntax is quite verbose.
`%img{:src => "/images/haml.png", :alt => "Haml"}`
is eight characters longer than `%img(src="/images/haml.png" alt="Haml")`.
Haml's supposed to be about writing templates quickly and easily;
HTML-style attributes should help out a lot with that.

Ruby variables can be used as attribute values by omitting quotes.
Local variables or instance variables can be used.
For example:

    %a(title=@title href=href) Stuff

This is the same as:

    %a{:title => @title, :href => href} Stuff

Because there are no commas separating attributes,
more complicated expressions aren't allowed.
You can use `#{}` interpolation to insert complicated expressions
in a HTML-style attribute, though:

    %span(class="widget_#{@widget.number}")

#### Multiline Attributes

In general, Haml tries to keep individual elements on a single line.
There is a [multiline syntax](#multiline) for overflowing onto further lines,
but it's intentionally awkward to use to encourage shorter lines.

However, there is one case where overflow is reasonable: attributes.
Often a tag will simply have a lot of attributes, and in this case
it makes sense to allow overflow.
You can now stretch an attribute hash across multiple lines:

    %script{:type => "text/javascript",
            :src  => "javascripts/script_#{2 + 7}"}

This also works for HTML-style attributes:

        %script(type="text/javascript"
            src="javascripts/script_#{2 + 7}")

Note that for hash-style attributes, the newlines must come after commas.

#### Universal interpolation

In Haml 2.0, you could use `==` to interpolate Ruby code
within a line of text using `#{}`.
In Haml 2.2, the `==` is unnecessary;
`#{}` can be used in any text.
For example:

    %p This is a really cool #{h what_is_this}!
    But is it a #{h what_isnt_this}?

In addition, to {file:HAML_REFERENCE.md#escaping_html escape} or {file:HAML_REFERENCE.md#unescaping_html unescape}
the interpolated code, you can just add `&` or `!`, respectively,
to the beginning of the line:

    %p& This is a really cool #{what_is_this}!
    & But is it a #{what_isnt_this}?

#### Flexible indentation

Haml has traditionally required its users to use two spaces of indentation.
This is the universal Ruby style, and still highly recommended.
However, Haml now allows any number of spaces or even tabs for indentation,
provided:

* Tabs and spaces are not mixed
* The indentation is consistent within a given document

### New Options

#### `:ugly`

The `:ugly` option is not technically new;
it was introduced in Haml 2.0 to make rendering deeply nested templates less painful.
However, it's been greatly empowered in Haml 2.2.
It now does all sorts of performance optimizations
that couldn't be done before,
and its use increases Haml's performance dramatically.
It's enabled by default in production in Rails,
and it's highly recommended for production environments
in other frameworks.

#### `:encoding` {#encoding-option}

This option specifies the encoding of the Haml template
when running under Ruby 1.9. It defaults to `Encoding.default_internal` or `"utf-8"`.
This is useful for making sure that you don't get weird
encoding errors when dealing with non-ASCII input data.

### Deprecations

#### `Haml::Helpers#puts`

This helper is being deprecated for the obvious reason
that it conflicts with the `Kernel#puts` method.
I'm ashamed I ever chose this name.
Use `haml_tag` instead and spare me the embarrassment.

#### `= haml_tag`

A lot of people accidentally use "`= haml_tag`".
This has always been wrong; `haml_tag` outputs directly to the template,
and so should be used as "`- haml_tag`".
Now it raises an error when you use `=`.

### Compatibility

#### Rails

Haml 2.2 is fully compatible with Rails,
from 2.0.6 to the latest revision of edge, 783db25.

#### Ruby 1.9

Haml 2.2 is also fully compatible with Ruby 1.9.
It supports Ruby 1.9-style attribute hashes,
and handles encoding-related issues
(see [the `:encoding` option](#encoding-option)).

### Filters

#### `:markdown`

There are numerous improvements to the Markdown filter.
No longer will Haml attempt to use RedCloth's inferior Markdown implementation.
Instead, it will look for all major Markdown implementations:
[RDiscount](http://github.com/rtomayko/rdiscount),
[RPeg-Markdown](http://github.com/rtomayko/rpeg-markdown),
[Maruku](http://maruku.rubyforge.org),
and [BlueCloth](www.deveiate.org/projects/BlueCloth).

#### `:cdata`

There is now a `:cdata` filter for wrapping text in CDATA tags.

#### `:sass`

The `:sass` filter now uses options set in {Sass::Plugin},
if they're available.

### Executables

#### `haml`

The `haml` executable now takes `-r` and `-I` flags
that act just like the same flags for the `ruby` executable.
This allows users to load helper files when using Haml
from the command line.

It also takes a `--debug` flag that causes it to spit out
the Ruby code that Haml generates from the template.
This is more for my benefit than anything,
but you may find it interesting.

#### `html2haml`

The `html2haml` executable has undergone significant improvements.
Many of these are bugfixes, but there are also a few features.
For one, it now understands CDATA tags and autodetects ERB files.
In addition, a line containing just "`- end`" is now a Haml error;
since it's not possible for `html2haml` to properly parse all Ruby blocks,
this acts as a signal for the author that there are blocks
to be dealt with.

### Miscellaneous

#### XHTML Mobile DTD

Haml 2.2 supports a DTD for XHTML Mobile: `!!! Mobile`.

#### YARD

All the documentation for Haml 2.2, including this changelog,
has been moved to [YARD](http://yard.soen.ca).
YARD is an excellent documentation system,
and allows us to write our documentation in [Maruku](http://maruku.rubyforge.org),
which is also excellent.<|MERGE_RESOLUTION|>--- conflicted
+++ resolved
@@ -3,7 +3,6 @@
 * Table of contents
 {:toc}
 
-<<<<<<< HEAD
 ## 2.4.0
 
 ### Object Reference Customization
@@ -17,12 +16,11 @@
 
 The Haml executable now has a `--double-quote-attributes` option (short form: `-q`)
 that causes attributes to use a double-quote mark rather than single-quote.
-=======
+
 ## 2.2.3
 
 Haml 2.2.3 adds support for the JRuby bundling tools
 for Google AppEngine, thanks to [Jan Ulbrich](http://github.com/ulbrich).
->>>>>>> 96d5450c
 
 ## [2.2.2](http://github.com/nex3/haml/commit/2.2.2)
 
