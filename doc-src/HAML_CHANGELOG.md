# Haml Changelog

* Table of contents
{:toc}

## 2.2.11 (Unreleased)

<<<<<<< HEAD
* Fixed a bug with XSS protection where HTML escaping would raise an error
  if passed a non-string value.
  Note that this doesn't affect any HTML escaping when XSS protection is disabled.

* Fixed a bug in outer-whitespace nuking where whitespace-only Ruby strings
  blocked whitespace nuking beyond them.

* Use `ensure` to protect the resetting of the Haml output buffer
  against exceptions that are raised within the compiled Haml code.

* Fix an error line-numbering bug that appeared if an error was thrown
  within loud script (`=`).
  This is not the best solution, as it disables a few optimizations,
  but it shouldn't have too much effect and the optimizations
  will hopefully be re-enabled in version 2.4.
=======
* Allow multiple ids to be used on the same element.
  They will be concatenated together with an underscore.
  For example, `%p#foo#bar` will become `<p id="foo_bar">`.
  This is consistent with the behavior of multiple ids
  when one is specified as a standard attribute.
>>>>>>> 5aa2cd69

## [2.2.10](http://github.com/nex3/haml/commit/2.2.10)

* Fixed a bug where elements with dynamic attributes and no content
  would have too much whitespace between the opening and closing tag.

* Changed `rails/init.rb` away from loading `init.rb` and instead
  have it basically copy the content.
  This allows us to transfer the proper binding to `Haml.init_rails`.

* Make sure Haml only tries to enable XSS protection integration
  once all other plugins are loaded.
  This allows it to work properly when Haml is a gem
  and the `rails_xss` plugin is being used.

* Mark the return value of Haml templates as HTML safe.
  This makes Haml partials work with Rails' XSS protection.

## [2.2.9](http://github.com/nex3/haml/commit/2.2.9)

* Fixed a bug where Haml's text was concatenated to the wrong buffer
  under certain circumstances.
  This was mostly an issue under Rails when using methods like `capture`.

* Fixed a bug where template text was escaped when there was interpolation in a line
  and the `:escape_html` option was enabled. For example:

      Foo &lt; Bar #{"<"} Baz

  with `:escape_html` used to render as

      Foo &amp;lt; Bar &lt; Baz

  but now renders as

      Foo &lt; Bar &lt; Baz

### Rails XSS Protection

Haml 2.2.9 supports the XSS protection in Rails versions 2.3.5+.
There are several components to this:

* If XSS protection is enabled, Haml's {file:HAML_REFERENCE.md#escape_html-option `:escape_html`}
  option is set to `true` by default.

* Strings declared as HTML safe won't be escaped by Haml,
  including the {file:Haml/Helpers.html#html_escape-instance_method `#html_escape`} helper
  and `&=` if `:escape_html` has been disabled.

* Haml helpers that generate HTML are marked as HTML safe,
  and will escape their input if it's not HTML safe.

## [2.2.8](http://github.com/nex3/haml/commit/2.2.8)

* Fixed a potential XSS issue with HTML escaping and wacky Unicode nonsense.
  This is the same as [the issue fixed in Rails](http://groups.google.com/group/rubyonrails-security/browse_thread/thread/48ab3f4a2c16190f) a bit ago.

## [2.2.7](http://github.com/nex3/haml/commit/2.2.7)

* Fixed an `html2haml` issue where ERB attribute values
  weren't HTML-unescaped before being transformed into Haml.

* Fixed an `html2haml` issue where `#{}` wasn't escaped
  before being transformed into Haml.

* Add `<code>` to the list of tags that's
  {file:HAML_REFERENCE.md#preserve-option automatically whitespace-preserved}.

* Fixed a bug with `end` being followed by code in silent scripts -
  it no longer throws an error when it's nested beneath tags.

* Fixed a bug with inner whitespace-nuking and conditionals.
  The `else` et al. clauses of conditionals are now properly
  whitespace-nuked.

## [2.2.6](http://github.com/nex3/haml/commit/2.2.6)

* Made the error message when unable to load a dependency for html2haml
  respect the `--trace` option.

* Don't crash when the `__FILE__` constant of a Ruby file is a relative path,
  as apparently happens sometimes in TextMate
  (thanks to [Karl Varga](http://github.com/kjvarga)).

* Add "Sass" to the `--version` string for the executables.

* Raise an exception when commas are omitted in static attributes
  (e.g. `%p{:foo => "bar" :baz => "bang"}`).

## [2.2.5](http://github.com/nex3/haml/commit/2.2.5)

* Got rid of trailing whitespace produced when opening a conditional comment
  (thanks to [Norman Clarke](http://blog.njclarke.com/)).

* Fixed CSS id concatenation when a numeric id is given as an attribute.
  (thanks to [Norman Clarke](http://blog.njclarke.com/)).
  
* Fixed a couple bugs with using "-end" in strings.

## [2.2.4](http://github.com/nex3/haml/commit/2.2.4)

* Allow `end` to be used for silent script when it's followed by code.
  For example:

      - form_for do
        ...
      - end if @show_form

  This isn't very good style, but we're supporting it for consistency's sake.

* Don't add `require 'rubygems'` to the top of init.rb when installed
  via `haml --rails`. This isn't necessary, and actually gets
  clobbered as soon as haml/template is loaded.

## [2.2.3](http://github.com/nex3/haml/commit/2.2.3)

Haml 2.2.3 adds support for the JRuby bundling tools
for Google AppEngine, thanks to [Jan Ulbrich](http://github.com/ulbrich).

## [2.2.2](http://github.com/nex3/haml/commit/2.2.2)

Haml 2.2.2 is a minor bugfix release, with several notable changes.
First, {file:Haml/Helpers.html#haml_concat-instance_method `haml_concat`}
will now raise an error when used with `=`.
This has always been incorrect behavior,
and in fact has never actually worked.
The only difference is that now it will fail loudly.
Second, Ruby 1.9 is now more fully supported,
especially with the {file:HAML_REFERENCE.md#htmlstyle_attributes_ new attribute syntax}.
Third, filters are no longer escaped when the {file:HAML_REFERENCE.md#escape_html-option `:escape_html` option}
is enabled and `#{}` interpolation is used.

## [2.2.1](http://github.com/nex3/haml/commit/2.2.1)

Haml 2.2.1 is a minor bug-fix release.

## [2.2.0](http://github.com/nex3/haml/commit/2.2.0)

Haml 2.2 adds several new features to the language,
fixes several bugs, and dramatically improves performance
(particularly when running with {file:HAML_REFERENCE.md#ugly-option `:ugly`} enabled).

### Syntax Changes

#### HTML-Style Attribute Syntax

Haml 2.2 introduces a new syntax for attributes
based on the HTML syntax.
For example:

    %a(href="http://haml-lang.com" title="Haml's so cool!")
      %img(src="/images/haml.png" alt="Haml")

There are two main reasons for this.
First, the hash-style syntax is very Ruby-specific.
There are now [Haml implementations](http://en.wikipedia.org/wiki/Haml#Implementations)
in many languages, each of which has its own syntax for hashes
(or dicts or associative arrays or whatever they're called).
The HTML syntax will be adopted by all of them,
so you can feel comfortable using Haml in whichever language you need.

Second, the hash-style syntax is quite verbose.
`%img{:src => "/images/haml.png", :alt => "Haml"}`
is eight characters longer than `%img(src="/images/haml.png" alt="Haml")`.
Haml's supposed to be about writing templates quickly and easily;
HTML-style attributes should help out a lot with that.

Ruby variables can be used as attribute values by omitting quotes.
Local variables or instance variables can be used.
For example:

    %a(title=@title href=href) Stuff

This is the same as:

    %a{:title => @title, :href => href} Stuff

Because there are no commas separating attributes,
more complicated expressions aren't allowed.
You can use `#{}` interpolation to insert complicated expressions
in a HTML-style attribute, though:

    %span(class="widget_#{@widget.number}")

#### Multiline Attributes

In general, Haml tries to keep individual elements on a single line.
There is a [multiline syntax](#multiline) for overflowing onto further lines,
but it's intentionally awkward to use to encourage shorter lines.

However, there is one case where overflow is reasonable: attributes.
Often a tag will simply have a lot of attributes, and in this case
it makes sense to allow overflow.
You can now stretch an attribute hash across multiple lines:

    %script{:type => "text/javascript",
            :src  => "javascripts/script_#{2 + 7}"}

This also works for HTML-style attributes:

        %script(type="text/javascript"
            src="javascripts/script_#{2 + 7}")

Note that for hash-style attributes, the newlines must come after commas.

#### Universal interpolation

In Haml 2.0, you could use `==` to interpolate Ruby code
within a line of text using `#{}`.
In Haml 2.2, the `==` is unnecessary;
`#{}` can be used in any text.
For example:

    %p This is a really cool #{h what_is_this}!
    But is it a #{h what_isnt_this}?

In addition, to {file:HAML_REFERENCE.md#escaping_html escape} or {file:HAML_REFERENCE.md#unescaping_html unescape}
the interpolated code, you can just add `&` or `!`, respectively,
to the beginning of the line:

    %p& This is a really cool #{what_is_this}!
    & But is it a #{what_isnt_this}?

#### Flexible indentation

Haml has traditionally required its users to use two spaces of indentation.
This is the universal Ruby style, and still highly recommended.
However, Haml now allows any number of spaces or even tabs for indentation,
provided:

* Tabs and spaces are not mixed
* The indentation is consistent within a given document

### New Options

#### `:ugly`

The `:ugly` option is not technically new;
it was introduced in Haml 2.0 to make rendering deeply nested templates less painful.
However, it's been greatly empowered in Haml 2.2.
It now does all sorts of performance optimizations
that couldn't be done before,
and its use increases Haml's performance dramatically.
It's enabled by default in production in Rails,
and it's highly recommended for production environments
in other frameworks.

#### `:encoding` {#encoding-option}

This option specifies the encoding of the Haml template
when running under Ruby 1.9. It defaults to `Encoding.default_internal` or `"utf-8"`.
This is useful for making sure that you don't get weird
encoding errors when dealing with non-ASCII input data.

### Deprecations

#### `Haml::Helpers#puts`

This helper is being deprecated for the obvious reason
that it conflicts with the `Kernel#puts` method.
I'm ashamed I ever chose this name.
Use `haml_tag` instead and spare me the embarrassment.

#### `= haml_tag`

A lot of people accidentally use "`= haml_tag`".
This has always been wrong; `haml_tag` outputs directly to the template,
and so should be used as "`- haml_tag`".
Now it raises an error when you use `=`.

### Compatibility

#### Rails

Haml 2.2 is fully compatible with Rails,
from 2.0.6 to the latest revision of edge, 783db25.

#### Ruby 1.9

Haml 2.2 is also fully compatible with Ruby 1.9.
It supports Ruby 1.9-style attribute hashes,
and handles encoding-related issues
(see [the `:encoding` option](#encoding-option)).

### Filters

#### `:markdown`

There are numerous improvements to the Markdown filter.
No longer will Haml attempt to use RedCloth's inferior Markdown implementation.
Instead, it will look for all major Markdown implementations:
[RDiscount](http://github.com/rtomayko/rdiscount),
[RPeg-Markdown](http://github.com/rtomayko/rpeg-markdown),
[Maruku](http://maruku.rubyforge.org),
and [BlueCloth](www.deveiate.org/projects/BlueCloth).

#### `:cdata`

There is now a `:cdata` filter for wrapping text in CDATA tags.

#### `:sass`

The `:sass` filter now uses options set in {Sass::Plugin},
if they're available.

### Executables

#### `haml`

The `haml` executable now takes `-r` and `-I` flags
that act just like the same flags for the `ruby` executable.
This allows users to load helper files when using Haml
from the command line.

It also takes a `--debug` flag that causes it to spit out
the Ruby code that Haml generates from the template.
This is more for my benefit than anything,
but you may find it interesting.

#### `html2haml`

The `html2haml` executable has undergone significant improvements.
Many of these are bugfixes, but there are also a few features.
For one, it now understands CDATA tags and autodetects ERB files.
In addition, a line containing just "`- end`" is now a Haml error;
since it's not possible for `html2haml` to properly parse all Ruby blocks,
this acts as a signal for the author that there are blocks
to be dealt with.

### Miscellaneous

#### XHTML Mobile DTD

Haml 2.2 supports a DTD for XHTML Mobile: `!!! Mobile`.

#### YARD

All the documentation for Haml 2.2, including this changelog,
has been moved to [YARD](http://yard.soen.ca).
YARD is an excellent documentation system,
and allows us to write our documentation in [Maruku](http://maruku.rubyforge.org),
which is also excellent.<|MERGE_RESOLUTION|>--- conflicted
+++ resolved
@@ -5,7 +5,6 @@
 
 ## 2.2.11 (Unreleased)
 
-<<<<<<< HEAD
 * Fixed a bug with XSS protection where HTML escaping would raise an error
   if passed a non-string value.
   Note that this doesn't affect any HTML escaping when XSS protection is disabled.
@@ -21,13 +20,12 @@
   This is not the best solution, as it disables a few optimizations,
   but it shouldn't have too much effect and the optimizations
   will hopefully be re-enabled in version 2.4.
-=======
+
 * Allow multiple ids to be used on the same element.
   They will be concatenated together with an underscore.
   For example, `%p#foo#bar` will become `<p id="foo_bar">`.
   This is consistent with the behavior of multiple ids
   when one is specified as a standard attribute.
->>>>>>> 5aa2cd69
 
 ## [2.2.10](http://github.com/nex3/haml/commit/2.2.10)
 
