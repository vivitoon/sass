# Sass Changelog

* Table of contents
{:toc}

<<<<<<< HEAD
<<<<<<< HEAD:doc-src/SASS_CHANGELOG.md
## 2.4.0 (Unreleased)

### Colors

Sass now supports colors with alpha channels,
constructed via the {Sass::Script::Functions#rgba rgba}
and {Sass::Script::Functions#hsla hsla} functions.
Alpha channels are unaffected by color arithmetic.
However, the {Sass::Script::Functions#opacify opacify}
and {Sass::Script::Functions#transparentize transparentize} functions
allow colors to be made more and less opaque, respectively.

Sass now also supports functions that return the values of the
{Sass::Script::Functions#red red},
{Sass::Script::Functions#blue blue},
{Sass::Script::Functions#green green},
and {Sass::Script::Functions#alpha alpha}
components of colors.

### Variable Names

SassScript variable names may now contain hyphens.
For example:

    !prettiest-color = #542FA9

### Single-Quoted Strings

SassScript now supports single-quoted strings.
They behave identically to double-quoted strings,
except that single quotes need to be backslash-escaped
and double quotes do not.

### Error Backtraces

Numerous bugs were fixed with the backtraces given for Sass errors,
especially when importing files.
All imports will now show up in the Ruby backtrace,
with the proper filename and line number.

In addition, when the `sass` executable encounters an error,
it now prints the filename where the error occurs,
as well as a backtrace of Sass imports.

### Formatting

Properties of the form

    margin: auto
      top: 10px
      bottom: 20px

That is, properties with a value and *also* nested properties,
are now rendered as such in nested output mode:

    margin: auto;
      margin-top: 10px;
      margin-bottom: 20px;

That is, with the nested properties indented in the source.

### Ruby 1.9 Support

Sass and `css2sass` now produce more descriptive errors
when given a template with invalid byte sequences for that template's encoding,
including the line number and the offending character.

### Rack Support

The Sass Rails plugin now works using Rack middleware by default
in versions of Rails that support it (2.3 and onwards).

### `css2sass` Error Handling

Several bug fixes and minor improvements have been made, including:

* Fixing line-number reporting for errors on the last line of templates
  that didn't have trailing newlines.

* Only displaying the text for the current line when reporting CSS parsing errors.

* Displaying the expected strings as strings rather than regular expressions
  whenever possible.

### Minor Changes

* If a CSS or Sass function is used that has the name of a color,
  it will now be parsed as a function rather than as a color.
  For example, `fuchsia(12)` now renders as `fuchsia(12)`
  rather than `fuchsia 12`.

## [2.2.15](http://github.com/nex3/haml/commit/2.2.14)
=======
## 2.2.15 (Unreleased)
>>>>>>> a9abd1ee

* Added {Sass::Script::Color#with} for a way of setting color channels
  that's easier than manually constructing a new color
  and is forwards-compatible with alpha-channel colors
  (to be introduced in Sass 2.4).

## [2.2.14](http://github.com/nex3/haml/commit/2.2.14)

* All Sass functions now raise explicit errors if their inputs
  are of the incorrect type.

* Allow the SassScript `rgb()` function to take percentages
  in addition to numerical values.

* Fixed a bug where SassScript strings with `#` followed by `#{}` interpolation
  didn't evaluate the interpolation.

### SassScript Ruby API

These changes only affect people defining their own Sass functions
using {Sass::Script::Functions}.

* {Sass::Script::Color#value} attribute is deprecated.
  Use {Sass::Script::Color#rgb} instead.
  The returned array is now frozen as well.

* Add an `assert_type` function that's available to {Sass::Script::Functions}.
  This is useful for typechecking the inputs to functions.

### Rack Support

Sass 2.2.14 includes Rack middleware for running Sass,
meaning that all Rack-enabled frameworks can now use Sass.
To activate this, just add

    require 'sass/plugin/rack'
    use Sass::Plugin::Rack

to your `config.ru`.
See the {Sass::Plugin::Rack} documentation for more details.

## [2.2.13](http://github.com/nex3/haml/commit/2.2.13)

There were no changes made to Sass between versions 2.2.12 and 2.2.13.

## [2.2.12](http://github.com/nex3/haml/commit/2.2.12)

* Fix a stupid bug introduced in 2.2.11 that broke the Sass Rails plugin.

## [2.2.11](http://github.com/nex3/haml/commit/2.2.11)

* Added a note to errors on properties that could be pseudo-classes (e.g. `:focus`)
  indicating that they should be backslash-escaped.

* Automatically interpret properties that could be pseudo-classes as such
  if {file:SASS_REFERENCE.md.html#property_syntax-option `:property_syntax`}
  is set to `:new`.

* Fixed `css2sass`'s generation of pseudo-classes so that they're backslash-escaped.

* Don't crash if the Haml plugin skeleton is installed and `rake gems:install` is run.

* Don't use `RAILS_ROOT` directly.
  This no longer exists in Rails 3.0.
  Instead abstract this out as `Haml::Util.rails_root`.
  This changes makes Haml fully compatible with edge Rails as of this writing.

* Make use of a Rails callback rather than a monkeypatch to check for stylesheet updates
  in Rails 3.0+.

## [2.2.10](http://github.com/nex3/haml/commit/2.2.10)

* Add support for attribute selectors with spaces around the `=`.
  For example:

      a[href = http://google.com]
        color: blue

## [2.2.9](http://github.com/nex3/haml/commit/2.2.9)

There were no changes made to Sass between versions 2.2.8 and 2.2.9.

## [2.2.8](http://github.com/nex3/haml/commit/2.2.8)

There were no changes made to Sass between versions 2.2.7 and 2.2.8.

## [2.2.7](http://github.com/nex3/haml/commit/2.2.7)

There were no changes made to Sass between versions 2.2.6 and 2.2.7.

## [2.2.6](http://github.com/nex3/haml/commit/2.2.6)

* Don't crash when the `__FILE__` constant of a Ruby file is a relative path,
  as apparently happens sometimes in TextMate
  (thanks to [Karl Varga](http://github.com/kjvarga)).

* Add "Sass" to the `--version` string for the executables.

## [2.2.5](http://github.com/nex3/haml/commit/2.2.5)

There were no changes made to Sass between versions 2.2.4 and 2.2.5.

## [2.2.4](http://github.com/nex3/haml/commit/2.2.4)

* Don't add `require 'rubygems'` to the top of init.rb when installed
  via `sass --rails`. This isn't necessary, and actually gets
  clobbered as soon as haml/template is loaded.

* Document the previously-undocumented {file:SASS_REFERENCE.md#line-option `:line` option},
  which allows the number of the first line of a Sass file to be set for error reporting.

## [2.2.3](http://github.com/nex3/haml/commit/2.2.3)

Sass 2.2.3 prints line numbers for warnings about selectors
with no properties.

## [2.2.2](http://github.com/nex3/haml/commit/2.2.2)

Sass 2.2.2 is a minor bug-fix release.
Notable changes include better parsing of mixin definitions and inclusions
and better support for Ruby 1.9.

## [2.2.1](http://github.com/nex3/haml/commit/2.2.1)

Sass 2.2.1 is a minor bug-fix release.

### Must Read!

* It used to be acceptable to use `-` immediately following variable names,
  without any whitespace in between (for example, `!foo-!bar`).
  This is now deprecated, so that in the future variables with hyphens
  can be supported. Surround `-` with spaces.

## [2.2.0](http://github.com/nex3/haml/commit/2.2.0)

The 2.2 release marks a significant step in the evolution of the Sass
language. The focus has been to increase the power of Sass to keep
your stylesheets maintainable by allowing new forms of abstraction to
be created within your stylesheets and the stylesheets provided by
others that you can download and import into your own. The fundamental
units of abstraction in Sass are variables and mixins. Please read
below for a list of changes:

### Must Read!

* Sass Comments (//) used to only comment out a single line. This was deprecated
  in 2.0.10 and starting in 2.2, Sass comments will comment out any lines indented
  under them. Upgrade to 2.0.10 in order to see deprecation warnings where this change
  affects you.

* Implicit Strings within SassScript are now deprecated and will be removed in 2.4.
  For example: `border= !width solid #00F` should now be written as `border: #{!width} solid #00F`
  or as `border= !width "solid" #00F`. After upgrading to 2.2, you will see deprecation warnings
  if you have sass files that use implicit strings.


### Sass Syntax Changes

#### Flexible Indentation

The indentation of Sass documents is now flexible. The first indent
that is detected will determine the indentation style for that
document. Tabs and spaces may never be mixed, but within a document,
you may choose to use tabs or a flexible number of spaces.

#### Multiline Sass Comments

Sass Comments (//) will now comment out whatever is indented beneath
them. Previously they were single line when used at the top level of a
document. Upgrading to the latest stable version will give you
deprecation warnings if you have silent comments with indentation
underneath them.

#### Mixin Arguments

Sass Mixins now accept any number of arguments. To define a mixin with
arguments, specify the arguments as a comma-delimited list of
variables like so:

    =my-mixin(!arg1, !arg2, !arg3)

As before, the definition of the mixin is indented below the mixin
declaration. The variables declared in the argument list may be used
and will be bound to the values passed to the mixin when it is
invoked.  Trailing arguments may have default values as part of the
declaration:

    =my-mixin(!arg1, !arg2 = 1px, !arg3 = blue)

In the example above, the mixin may be invoked by passing 1, 2 or 3
arguments to it. A similar syntax is used to invoke a mixin that
accepts arguments:

    div.foo
      +my-mixin(1em, 3px)

When a mixin has no required arguments, the parenthesis are optional.

The default values for mixin arguments are evaluated in the global
context at the time when the mixin is invoked, they may also reference
the previous arguments in the declaration. For example:

    !default_width = 30px
    =my-fancy-mixin(!width = !default_width, !height = !width)
      width= !width
      height= !height

    .default-box
      +my-fancy-mixin

    .square-box
      +my-fancy-mixin(50px)

    .rectangle-box
      +my-fancy-mixin(25px, 75px)

    !default_width = 10px
    .small-default-box
      +my-fancy-mixin
    

compiles to:

    .default-box {
      width: 30px;
      height: 30px; }

    .square-box {
      width: 50px;
      height: 50px; }

    .rectangle-box {
      width: 25px;
      height: 75px; }

    .small-default-box {
      width: 10px;
      height: 10px; }
    

### Sass, Interactive

The sass command line option -i now allows you to quickly and
interactively experiment with SassScript expressions. The value of the
expression you enter will be printed out after each line. Example:

    $ sass -i
    >> 5px
    5px
    >> 5px + 10px
    15px
    >> !five_pixels = 5px
    5px
    >> !five_pixels + 10px
    15px

### SassScript

The features of SassScript have been greatly enhanced with new control
directives, new fundamental data types, and variable scoping.

#### New Data Types

SassScript now has four fundamental data types:

1. Number
2. String
3. Boolean (New in 2.2)
4. Colors

#### More Flexible Numbers

Like JavaScript, SassScript numbers can now change between floating
point and integers. No explicit casting or decimal syntax is
required. When a number is emitted into a CSS file it will be rounded
to the nearest thousandth, however the internal representation
maintains much higher precision.

#### Improved Handling of Units

While Sass has long supported numbers with units, it now has a much
deeper understanding of them. The following are examples of legal
numbers in SassScript:

    0, 1000, 6%, -2px, 5pc, 20em, or 2foo.

Numbers of the same unit may always be added and subtracted. Numbers
that have units that Sass understands and finds comparable, can be
combined, taking the unit of the first number. Numbers that have
non-comparable units may not be added nor subtracted -- any attempt to
do so will cause an error. However, a unitless number takes on the
unit of the other number during a mathematical operation. For example:

    >> 3mm + 4cm
    43mm
    >> 4cm + 3mm
    4.3cm
    >> 3cm + 2in
    8.08cm
    >> 5foo + 6foo
    11foo
    >> 4% + 5px
    SyntaxError: Incompatible units: 'px' and '%'.
    >> 5 + 10px
    15px

Sass allows compound units to be stored in any intermediate form, but
will raise an error if you try to emit a compound unit into your css
file.

    >> !em_ratio = 1em / 16px
    0.063em/px
    >> !em_ratio * 32px
    2em
    >> !em_ratio * 40px
    2.5em

#### Colors

A color value can be declared using a color name, hexadecimal,
shorthand hexadecimal, the rgb function, or the hsl function. When
outputting a color into css, the color name is used, if any, otherwise
it is emitted as hexadecimal value. Examples:

    > #fff
    white
    >> white
    white
    >> #FFFFFF
    white
    >> hsl(180, 100, 100)
    white
    >> rgb(255, 255, 255)
    white
    >> #AAA
    #aaaaaa

Math on color objects is performed piecewise on the rgb
components. However, these operations rarely have meaning in the
design domain (mostly they make sense for gray-scale colors).

    >> #aaa + #123
    #bbccdd
    >> #333 * 2
    #666666

#### Booleans

Boolean objects can be created by comparison operators or via the
`true` and `false` keywords.  Booleans can be combined using the
`and`, `or`, and `not` keywords.

    >> true
    true
    >> true and false
    false
    >> 5 < 10
    true
    >> not (5 < 10)
    false
    >> not (5 < 10) or not (10 < 5)
    true
    >> 30mm == 3cm
    true
    >> 1px == 1em
    false

#### Strings

Unicode escapes are now allowed within SassScript strings.

### Control Directives

New directives provide branching and looping within a sass stylesheet
based on SassScript expressions. See the [Sass
Reference](SASS_REFERENCE.md.html#control_directives) for complete
details.

#### @for

The `@for` directive loops over a set of numbers in sequence, defining
the current number into the variable specified for each loop. The
`through` keyword means that the last iteration will include the
number, the `to` keyword means that it will stop just before that
number.

    @for !x from 1px through 5px
      .border-#{!x}
        border-width= !x

compiles to:

    .border-1px {
      border-width: 1px; }

    .border-2px {
      border-width: 2px; }

    .border-3px {
      border-width: 3px; }

    .border-4px {
      border-width: 4px; }

    .border-5px {
      border-width: 5px; }

#### @if / @else if / @else

The branching directives `@if`, `@else if`, and `@else` let you select
between several branches of sass to be emitted, based on the result of
a SassScript expression. Example:

    !type = "monster"
    p
      @if !type == "ocean"
        color: blue
      @else if !type == "matador"
        color: red
      @else if !type == "monster"
        color: green
      @else
        color: black

is compiled to:

    p {
      color: green; }

#### @while

The `@while` directive lets you iterate until a condition is
met. Example:

    !i = 6
    @while !i > 0
      .item-#{!i}
        width = 2em * !i
      !i = !i - 2

is compiled to:

    .item-6 {
      width: 12em; }

    .item-4 {
      width: 8em; }

    .item-2 {
      width: 4em; }

### Variable Scoping

The term "constant" has been renamed to "variable." Variables can be
declared at any scope (a.k.a. nesting level) and they will only be
visible to the code until the next outdent. However, if a variable is
already defined in a higher level scope, setting it will overwrite the
value stored previously.

In this code, the `!local_var` variable is scoped and hidden from
other higher level scopes or sibling scopes:

    .foo
      .bar
        !local_var = 1px
        width= !local_var
      .baz
        // this will raise an undefined variable error.
        width= !local_var
      // as will this
      width= !local_var

In this example, since the `!global_var` variable is first declared at
a higher scope, it is shared among all lower scopes:

    !global_var = 1px
    .foo
      .bar
        !global_var = 2px
        width= !global_var
      .baz
        width= !global_var
      width= !global_var

compiles to:

    .foo {
      width: 2px; }
      .foo .bar {
        width: 2px; }
      .foo .baz {
        width: 2px; }


### Interpolation

Interpolation has been added. This allows SassScript to be used to
create dynamic properties and selectors.  It also cleans up some uses
of dynamic values when dealing with compound properties. Using
interpolation, the result of a SassScript expression can be placed
anywhere:

    !x = 1
    !d = 3
    !property = "border"
    div.#{!property}
      #{!property}: #{!x + !d}px solid
      #{!property}-color: blue

is compiled to:

    div.border {
      border: 4px solid;
      border-color: blue; }

### Sass Functions

SassScript defines some useful functions that are called using the
normal CSS function syntax:

    p
      color = hsl(0, 100%, 50%)

is compiled to:

    #main {
      color: #ff0000; }

The following functions are provided: `hsl`, `percentage`, `round`,
`ceil`, `floor`, and `abs`.  You can define additional functions in
ruby.

See {Sass::Script::Functions} for more information.


### New Options

#### `:line_comments`

To aid in debugging, You may set the `:line_comments` option to
`true`. This will cause the sass engine to insert a comment before
each selector saying where that selector was defined in your sass
code.

#### `:template_location`

The {Sass::Plugin} `:template_location` option now accepts a hash of
sass paths to corresponding css paths. Please be aware that it is
possible to import sass files between these separate locations -- they
are not isolated from each other.

### Miscellaneous Features

#### `@debug` Directive

The `@debug` directive accepts a SassScript expression and emits the
value of that expression to the terminal (stderr).

Example:

    @debug 1px + 2px

During compilation the following will be printed:

    Line 1 DEBUG: 3px

#### Ruby 1.9 Support

Sass now fully supports Ruby 1.9.1. 

#### Sass Cache

By default, Sass caches compiled templates and
[partials](SASS_REFERENCE.md.html#partials).  This dramatically speeds
up re-compilation of large collections of Sass files, and works best
if the Sass templates are split up into separate files that are all
[`@import`](SASS_REFERENCE.md.html#import)ed into one large file.

Without a framework, Sass puts the cached templates in the
`.sass-cache` directory.  In Rails and Merb, they go in
`tmp/sass-cache`.  The directory can be customized with the
[`:cache_location`](#cache_location-option) option.  If you don't want
Sass to use caching at all, set the [`:cache`](#cache-option) option
to `false`.<|MERGE_RESOLUTION|>--- conflicted
+++ resolved
@@ -3,8 +3,6 @@
 * Table of contents
 {:toc}
 
-<<<<<<< HEAD
-<<<<<<< HEAD:doc-src/SASS_CHANGELOG.md
 ## 2.4.0 (Unreleased)
 
 ### Colors
@@ -96,10 +94,7 @@
   For example, `fuchsia(12)` now renders as `fuchsia(12)`
   rather than `fuchsia 12`.
 
-## [2.2.15](http://github.com/nex3/haml/commit/2.2.14)
-=======
 ## 2.2.15 (Unreleased)
->>>>>>> a9abd1ee
 
 * Added {Sass::Script::Color#with} for a way of setting color channels
   that's easier than manually constructing a new color
