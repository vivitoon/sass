# Sass Changelog

* Table of contents
{:toc}

## 3.1.13 (Unreleased)

* Fix a smattering of subtle bugs that would crop up when using multibyte
  character sets.
* Fix a bug when using `@extend` with selectors containing newlines.
<<<<<<< HEAD
* Make boolean operators short-circuit.
* Remove unnecessary whitespace in selectors in `:compressed` mode.
* Don't output debug info within non-`@media` directives.
=======
* Make sure `:after` and `:before` selectors end up on the end of
  selectors resulting from `@extend`.

### Deprecations -- Must Read!

* Using `#{}` interpolation in `@import` directives will, as of Sass 3.2,
  require that the `@import` directive use `url()` rather than a plain string.
  The old way is deprecated and will print a warning.
>>>>>>> d4da9a3c

## 3.1.12

* Compatibility with the `mathn` library
  (thanks to [Thomas Walpole](https://github.com/twalpole)).
* Fix some infinite loops with mixins that were previously uncaught.
* Catch infinite `@import` loops.
* Fix a deprecation warning in `sass --update` and `--watch`
  (thanks to [Marcel Köppen](https://github.com/Marzelpan)).
* Don't make `$important` a special pre-initialized variable.
* Fix exponential parsing time of certain complex property values and selectors.
* Properly merge `@media` directives with comma-separated queries.
  E.g. `@media foo, bar { @media baz { ... } }` now becomes
  `@media foo and baz, bar and baz { ... }`.

## 3.1.11

* Allow control directives (such as `@if`) to be nested beneath properties.
* Allow property names to begin with a hyphen followed by interpolation (e.g. `-#{...}`).
* Fix a parsing error with interpolation in comma-separated lists.
* Make `--cache-store` with with `--update`.
* Properly report `ArgumentError`s that occur within user-defined functions.
* Don't crash on JRuby if the underlying Java doesn't support every Unicode encoding.
* Add new `updated_stylesheet` callback, which is run after each stylesheet has
  been successfully compiled. Thanks to [Christian Peters](https://github.com/ChristianPeters).
* Allow absolute paths to be used in an importer with a different root.
* Don't destructively modify the options when running `Sass::Plugin.force_update`.
* Prevent Regexp buffer overflows when parsing long strings
  (thanks to [Agworld](https://github.com/Agworld).

### Deprecations -- Must Read!

* The `updating_stylesheet` is deprecated and will be removed in a
  future release. Use the new `updated_stylesheet` callback instead.

## 3.1.10

* Fix another aspect of the 3.1.8 regression relating to `+`.

## 3.1.9

* Fix a regression in 3.1.8 that broke the `+` combinator in selectors.

* Deprecate the loud-comment flag when used with silent comments (e.g. `//!`).
  Using it with multi-line comments (e.g. `/*!`) still works.

## 3.1.8

* Deprecate parent selectors followed immediately by identifiers (e.g. `&foo`).
  This should never have worked, since it violates the rule
  of `&` only being usable where an element selector would.

* Add a `--force` option to the `sass` executable which makes `--update`
  always compile all stylesheets, even if the CSS is newer.

* Disallow semicolons at the end of `@import` directives in the indented syntax.

* Don't error out when being used as a library without requiring `fileutil`.

* Don't crash when Compass-style sprite imports are used with `StalenessChecker`
  (thanks to [Matthias Bauer](https://github.com/moeffju)).

* The numeric precision of numbers in Sass can now be set using the
  `--precision` option to the command line. Additionally, the default
  number of digits of precision in Sass output can now be
  changed by setting `Sass::Script::Number.precision` to an integer
  (defaults to 3). Since this value can now be changed, the `PRECISION`
  constant in `Sass::Script::Number` has been deprecated. In the unlikely
  event that you were using it in your code, you should now use
   `Sass::Script::Number.precision_factor` instead.

* Don't crash when running `sass-convert` with selectors with two commas in a row.

* Explicitly require Ruby >= 1.8.7 (thanks [Eric Mason](https://github.com/ericmason)).

* Properly validate the nesting of elements in imported stylesheets.

* Properly compile files in parent directories with `--watch` and `--update`.

* Properly null out options in mixin definitions before caching them. This fixes
  a caching bug that has been plaguing some Rails 3.1 users.

## 3.1.7

* Don't crash when doing certain operations with `@function`s.

## 3.1.6

* The option `:trace_selectors` can now be used to emit a full trace
  before each selector. This can be helpful for in-browser debugging of
  stylesheet imports and mixin includes. This option supersedes the
  `:line_comments` option and is superseded by the `:debug_info`
  option.

* Fix a bug where long `@if`/`@else` chains would cause exponential slowdown
  under some circumstances.

## 3.1.5

* Updated the vendored FSSM version, which will avoid segfaults on OS
  X Lion when using `--watch`.

## 3.1.4

* Sass no longer unnecessarily caches the sass options hash.
  This allows objects that cannot be marshaled to be placed into the
  options hash.

## 3.1.3

* Sass now logs message thru a logger object which can be changed to
  provide integration with other frameworks' logging infrastructure.


## 3.1.2

* Fix some issues that were breaking Sass when running within Rubinius.
* Fix some issues that were affecting Rails 3.1 integration.
* New function `zip` allows several lists to be combined into one
  list of lists. For example:
  `zip(1px 1px 3px, solid dashed solid, red green blue)` becomes
  `1px solid red, 1px dashed green, 3px solid blue`
* New function `index` returns the list index of a value
  within a list. For example: `index(1px solid red, solid)`
  returns `2`. When the value is not found `false` is returned.

## 3.1.1

* Make sure `Sass::Plugin` is loaded at the correct time in Rails 3.

## 3.1.0

* Add an {Sass::Script::Functions#invert `invert` function} that takes the inverse of colors.

* A new sass function called `if` can be used to emit one of two values
  based on the truth value of the first argument.
  For example, `if(true, 1px, 2px)` returns `1px` and `if(false, 1px, 2px)` returns `2px`.

* Compass users can now use the `--compass` flag
  to make the Compass libraries available for import.
  This will also load the Compass project configuration
  if run from the project root.

* Many performance optimizations have been made by [thedarkone](http://github.com/thedarkone).

* Allow selectors to contain extra commas to make them easier to modify.
  Extra commas will be removed when the selectors are converted to CSS.

* `@import` may now be used within CSS or `@media` rules.
  The imported file will be treated as though it were nested within the rule.
  Files with mixins may not be imported in nested contexts.

* If a comment starts with `!`, that comment will now be interpolated
  (`#{...}` will be replaced with the resulting value of the expression
  inside) and the comment will always be printed out in the generated CSS
  file -- even with compressed output. This is useful for adding copyright
  notices to your stylesheets.

* A new executable named `scss` is now available. It is exactly like the
  `sass` executable except it defaults to assuming input is in the SCSS syntax.
  Both programs will use the source file's extension to determine the syntax where
  possible.

### Sass-based Functions

While it has always been possible to add functions to Sass with Ruby, this release adds the ability to define new functions within Sass files directly.
For example:

    $grid-width: 40px;
    $gutter-width: 10px;
    
    @function grid-width($n) {
      @return $n * $grid-width + ($n - 1) * $gutter-width;
    }
    
    #sidebar { width: grid-width(5); }

Becomes:

    #sidebar {
      width: 240px; }

### Keyword Arguments

Both mixins and Sass functions now support the ability to pass in keyword arguments.
For example, with mixins:

    @mixin border-radius($value, $moz: true, $webkit: true, $css3: true) {
      @if $moz { -moz-border-radius: $value }
      @if $webkit { -webkit-border-radius: $value }
      @if $css3 { border-radius: $value }
    }

    @include border-radius(10px, $webkit: false);

And with functions:

    p {
      color: hsl($hue: 180, $saturation: 78%, $lightness: 57%);
    }

Keyword arguments are of the form `$name: value` and come after normal arguments.
They can be used for either optional or required arguments.
For mixins, the names are the same as the argument names for the mixins.
For functions, the names are defined along with the functions.
The argument names for the built-in functions are listed
{Sass::Script::Functions in the function documentation}.

Sass functions defined in Ruby can use the {Sass::Script::Functions.declare} method
to declare the names of the arguments they take.

#### New Keyword Functions

The new keyword argument functionality enables new Sass color functions
that use keywords to encompass a large amount of functionality in one function.

* The {Sass::Script::Functions#adjust_color adjust-color} function works like the old
  `lighten`, `saturate`, and `adjust-hue` methods.
  It increases and/or decreases the values of a color's properties by fixed amounts.
  For example, `adjust-color($color, $lightness: 10%)` is the same as `lighten($color, 10%)`:
  it returns `$color` with its lightness increased by 10%.

* The {Sass::Script::Functions#scale_color scale_color} function
  is similar to {Sass::Script::Functions#adjust adjust},
  but instead of increasing and/or decreasing a color's properties by fixed amounts,
  it scales them fluidly by percentages.
  The closer the percentage is to 100% (or -100%),
  the closer the new property value will be to its maximum (or minimum).
  For example, `scale-color(hsl(120, 70, 80), $lightness: 50%)`
  will change the lightness from 80% to 90%,
  because 90% is halfway between 80% and 100%.
  Similarly, `scale-color(hsl(120, 70, 50), $lightness: 50%)`
  will change the lightness from 50% to 75%.

* The {Sass::Script::Functions#change_color change-color} function simply changes a color's properties
  regardless of their old values.
  For example `change-color($color, $lightness: 10%)` returns `$color` with 10% lightness,
  and `change-color($color, $alpha: 0.7)` returns color with opacity 0.7.

Each keyword function accepts `$hue`, `$saturation`, `$value`,
`$red`, `$green`, `$blue`, and `$alpha` keywords,
with the exception of `scale-color()` which doesn't accept `$hue`.
These keywords modify the respective properties of the given color.

Each keyword function can modify multiple properties at once.
For example, `adjust-color($color, $lightness: 15%, $saturation: -10%)`
both lightens and desaturates `$color`.
HSL properties cannot be modified at the same time as RGB properties, though.

### Lists

Lists are now a first-class data type in Sass,
alongside strings, numbers, colors, and booleans.
They can be assigned to variables, passed to mixins,
and used in CSS declarations.
Just like the other data types (except booleans),
Sass lists look just like their CSS counterparts.
They can be separated either by spaces (e.g. `1px 2px 0 10px`)
or by commas (e.g. `Helvetica, Arial, sans-serif`).
In addition, individual values count as single-item lists.

Lists won't behave any differently in Sass 3.1 than they did in 3.0.
However, you can now do more with them using the new [list functions](Sass/Script/Functions.html#list-functions):

* The {Sass::Script::Functions#nth `nth($list, $n)` function} returns the nth item in a list.
  For example, `nth(1px 2px 10px, 2)` returns the second item, `2px`.
  Note that lists in Sass start at 1, not at 0 like they do in some other languages.

* The {Sass::Script::Functions#join `join($list1, $list2)` function}
  joins together two lists into one.
  For example, `join(1px 2px, 10px 5px)` returns `1px 2px 10px 5px`.

* The {Sass::Script::Functions#append `append($list, $val)` function}
  appends values to the end of a list.
  For example, `append(1px 2px, 10px)` returns `1px 2px 10px`.

* The {Sass::Script::Functions#join `length($list)` function}
  returns the length of a list.
  For example, `length(1px 2px 10px 5px)` returns `4`.

For more details about lists see {file:SASS_REFERENCE.md#lists the reference}.

#### `@each`

There's also a new directive that makes use of lists.
The {file:SASS_REFERENCE.md#each-directive `@each` directive} assigns a variable to each item in a list in turn,
like `@for` does for numbers.
This is useful for writing a bunch of similar styles
without having to go to the trouble of creating a mixin.
For example:

    @each $animal in puma, sea-slug, egret, salamander {
      .#{$animal}-icon {
        background-image: url('/images/#{$animal}.png');
      }
    }

is compiled to:

    .puma-icon {
      background-image: url('/images/puma.png'); }
    .sea-slug-icon {
      background-image: url('/images/sea-slug.png'); }
    .egret-icon {
      background-image: url('/images/egret.png'); }
    .salamander-icon {
      background-image: url('/images/salamander.png'); }

### `@media` Bubbling

Modern stylesheets often use `@media` rules to target styles
at certain sorts of devices, screen resolutions, or even orientations.
They're also useful for print and aural styling.
Unfortunately, it's annoying and repetitive to break the flow of a stylesheet
and add a `@media` rule containing selectors you've already written
just to tweak the style a little.

Thus, Sass 3.1 now allows you to nest `@media` rules within selectors.
It will automatically bubble them up to the top level,
putting all the selectors on the way inside the rule.
For example:

    .sidebar {
      width: 300px;
      @media screen and (orientation: landscape) {
        width: 500px;
      }
    }

is compiled to:

    .sidebar {
      width: 300px;
    }
    @media screen and (orientation: landscape) {
      .sidebar {
        width: 500px;
      }
    }

You can also nest `@media` directives within one another.
The queries will then be combined using the `and` operator.
For example:

    @media screen {
      .sidebar {
        @media (orientation: landscape) {
          width: 500px;
        }
      }
    }

is compiled to:

    @media screen and (orientation: landscape) {
      .sidebar {
        width: 500px;
      }
    }

### Nested `@import`

The `@import` statement can now be nested within other structures
such as CSS rules and `@media` rules. For example:

    @media print {
      @import "print";
    }

This imports `print.scss` and places all rules so imported within the `@media print` block.
This makes it easier to create stylesheets for specific media or sections of the document
and distributing those stylesheets across multiple files.

### Backwards Incompatibilities -- Must Read!

* When `@import` is given a path without `.sass`, `.scss`, or `.css` extension,
  and no file exists at that path, it will now throw an error.
  The old behavior of becoming a plain-CSS `@import` was deprecated
  and has now been removed.

* Get rid of the `--rails` flag for the `sass` executable.
  This flag hasn't been necessary since Rails 2.0.
  Existing Rails 2.0 installations will continue to work.

* Removed deprecated support for ! prefixed variables. Use $ to prefix variables now.

* Removed the deprecated css2sass executable. Use sass-convert now.

* Removed support for the equals operator in variable assignment. Use : now.

* Removed the sass2 mode from sass-convert. Users who have to migrate from sass2
  should install Sass 3.0 and quiet all deprecation warnings before installing Sass 3.1.

### Sass Internals

* It is now possible to define a custom importer that can be used to find imports using different import semantics than the default filesystem importer that Sass provides. For instance, you can use this to generate imports on the fly, look them up from a database, or implement different file naming conventions. See the {Sass::Importers::Base Importer Base class} for more information.

* It is now possible to define a custom cache store to allow for efficient caching of Sass files using alternative cache stores like memcached in environments where a writable filesystem is not available or where the cache need to be shared across many servers for dynamically generated stylesheet environments. See the {Sass::CacheStores::Base CacheStore Base class} for more information.

## 3.0.26 (Unreleased)

* Fix a performance bug in large SCSS stylesheets with many nested selectors.
  This should dramatically decrease compilation time of such stylesheets.

* Upgrade the bundled FSSM to version 0.2.3.
  This means `sass --watch` will work out of the box with Rubinius.

## 3.0.25

[Tagged on GitHub](http://github.com/nex3/haml/commit/3.0.25).

* When displaying a Sass error in an imported stylesheet,
  use the imported stylesheet's contents rather than the top-level stylesheet.

* Fix a bug that caused some lines with non-ASCII characters to be ignored in Ruby 1.8.

* Fix a bug where boolean operators (`and`, `or`, and `not`) wouldn't work at the end of a line
  in a multiline SassScript expression.

* When using `sass --update`, only update individual files when they've changed.

## 3.0.24

[Tagged on GitHub](http://github.com/nex3/haml/commit/3.0.24).

* Raise an error when `@else` appears without an `@if` in SCSS.

* Fix some cases where `@if` rules were causing the line numbers in error reports
  to become incorrect.

## 3.0.23

[Tagged on GitHub](http://github.com/nex3/haml/commit/3.0.23).

* Fix the error message for unloadable modules when running the executables under Ruby 1.9.2.

### `@charset` Change

The behavior of `@charset` has changed in version 3.0.23
in order to work around a bug in Safari,
where `@charset` declarations placed anywhere other than the beginning of the document
cause some CSS rules to be ignored.
This change also makes `@charset`s in imported files behave in a more useful way.

#### Ruby 1.9

When using Ruby 1.9, which keeps track of the character encoding of the Sass document internally,
`@charset` directive in the Sass stylesheet and any stylesheets it imports
are no longer directly output to the generated CSS.
They're still used for determining the encoding of the input and output stylesheets,
but they aren't rendered in the same way other directives are.

Instead, Sass adds a single `@charset` directive at the beginning of the output stylesheet
if necessary, whether or not the input stylesheet had a `@charset` directive.
It will add this directive if and only if the output stylesheet contains non-ASCII characters.
By default, the declared charset will be UTF-8,
but if the Sass stylesheet declares a different charset then that will be used instead if possible.

One important consequence of this scheme is that it's possible for a Sass file
to import partials with different encodings (e.g. one encoded as UTF-8 and one as IBM866).
The output will then be UTF-8, unless the importing stylesheet
declares a different charset.

#### Ruby 1.8

Ruby 1.8 doesn't have good support for encodings, so it uses a simpler but less accurate
scheme for figuring out what `@charset` declaration to use for the output stylesheet.
It just takes the first `@charset` declaration to appear in the stylesheet
or any of its imports and moves it to the beginning of the document.
This means that under Ruby 1.8 it's *not* safe to import files with different encodings.

## 3.0.22

[Tagged on GitHub](http://github.com/nex3/haml/commit/3.0.22).

* Remove `vendor/sass`, which snuck into the gem by mistake
  and was causing trouble for Heroku users (thanks to [Jacques Crocker](http://railsjedi.com/)).

* `sass-convert` now understands better when it's acceptable
  to remove parentheses from expressions.

## 3.0.21

[Tagged on GitHub](http://github.com/nex3/haml/commit/3.0.21).

* Fix the permissions errors for good.

* Fix more `#options` attribute errors.

## 3.0.20

[Tagged on GitHub](http://github.com/nex3/haml/commit/3.0.20).

* Fix some permissions errors.

* Fix `#options` attribute errors when CSS functions were used with commas.

## 3.0.19

[Tagged on GitHub](http://github.com/nex3/haml/commit/3.0.19).

* Make the alpha value for `rgba` colors respect {Sass::Script::Number::PRECISION}.

* Remove all newlines in selectors in `:compressed` mode.

* Make color names case-insensitive.

* Properly detect SCSS files when using `sass -c`.

* Remove spaces after commas in `:compressed` mode.

* Allow the `--unix-newlines` flag to work on Unix, where it's a no-op.

## 3.0.18

[Tagged on GitHub](http://github.com/nex3/haml/commit/3.0.18).

* Don't require `rake` in the gemspec, for bundler compatibility under
  JRuby. Thanks to [Gordon McCreight](http://www.gmccreight.com/blog).

* Add a command-line option `--stop-on-error` that causes Sass to exit
  when a file fails to compile using `--watch` or `--update`.

* Fix a bug in `haml_tag` that would allow duplicate attributes to be added
  and make `data-` attributes not work.

* Get rid of the annoying RDoc errors on install.

* Disambiguate references to the `Rails` module when `haml-rails` is installed.

* Allow `@import` in SCSS to import multiple files in the same `@import` rule.

## 3.0.17

[Tagged on GitHub](http://github.com/nex3/haml/commit/3.0.17).

* Disallow `#{}` interpolation in `@media` queries or unrecognized directives.
  This was never allowed, but now it explicitly throws an error
  rather than just producing invalid CSS.

* Make `sass --watch` not throw an error when passed a single file or directory.

* Understand that mingw counts as Windows.

* Make `sass --update` return a non-0 exit code if one or more files being updated
  contained an error.

## 3.0.16

[Tagged on GitHub](http://github.com/nex3/haml/commit/3.0.16).

* Fix a bug where certain sorts of comments would get improperly
  rendered in the `:compact` style.

* Always allow a trailing `*/` in loud comments in the indented syntax.

* Fix a performance issue with SCSS parsing in rare cases.
  Thanks to [Chris Eppstein](http://chriseppstein.github.com).

* Use better heuristics for figuring out when someone might be using
  the wrong syntax with `sass --watch`.

## 3.0.15

[Tagged on GitHub](http://github.com/nex3/haml/commit/3.0.15).

* Fix a bug where `sass --watch` and `sass --update` were completely broken.

* Allow `@import`ed values to contain commas.

## 3.0.14

[Tagged on GitHub](http://github.com/nex3/haml/commit/3.0.14).

* Properly parse paths with drive letters on Windows (e.g. `C:\Foo\Bar.sass`)
  in the Sass executable.

* Compile Sass files in a deterministic order.

* Fix a bug where comments after `@if` statements in SCSS
  weren't getting passed through to the output document.

## 3.0.13

[Tagged on GitHub](http://github.com/nex3/haml/commit/3.0.13).

## CSS `@import` Directives

Sass is now more intelligent about when to compile `@import` directives to plain CSS.
Any of the following conditions will cause a literal CSS `@import`:

* Importing a path with a `.css` extension (e.g. `@import "foo.css"`).
* Importing a path with a media type (e.g. `@import "foo" screen;`).
* Importing an HTTP path (e.g. `@import "http://foo.com/style.css"`).
* Importing any URL (e.g. `@import url(foo)`).

The former two conditions always worked, but the latter two are new.

## `-moz-calc` Support

The new [`-moz-calc()` function](http://hacks.mozilla.org/2010/06/css3-calc/) in Firefox 4
will now be properly parsed by Sass.
`calc()` was already supported, but because the parsing rules are different
than for normal CSS functions, this had to be expanded to include `-moz-calc`.

In anticipation of wider browser support, in fact,
*any* function named `-*-calc` (such as `-webkit-calc` or `-ms-calc`)
will be parsed the same as the `calc` function.

## `:-moz-any` Support

The [`:-moz-any` pseudoclass selector](http://hacks.mozilla.org/2010/05/moz-any-selector-grouping/)
is now parsed by Sass.

## `--require` Flag

The Sass command-line executable can now require Ruby files
using the `--require` flag (or `-r` for short).

## Rails Support

Make sure the default Rails options take precedence over the default non-Rails options.
This makes `./script/server --daemon` work again.

### Rails 3 Support

Support for Rails 3 versions prior to beta 4 has been removed.
Upgrade to Rails 3.0.0.beta4 if you haven't already.

## 3.0.12

[Tagged on GitHub](http://github.com/nex3/haml/commit/3.0.12).

## Rails 3 Support

Apparently the last version broke in new and exciting ways under Rails 3,
due to the inconsistent load order caused by certain combinations of gems.
3.0.12 hacks around that inconsistency, and *should* be fully Rails 3-compatible.

### Deprecated: Rails 3 Beta 3

Haml's support for Rails 3.0.0.beta.3 has been deprecated.
Haml 3.0.13 will only support 3.0.0.beta.4.

## 3.0.11

[Tagged on GitHub](http://github.com/nex3/haml/commit/3.0.11).

There were no changes made to Haml between versions 3.0.10 and 3.0.11.

## Rails 3 Support

Make sure Sass *actually* regenerates stylesheets under Rails 3.
The fix in 3.0.10 didn't work because the Rack stack we were modifying
wasn't reloaded at the proper time.

## Bug Fixes

* Give a decent error message when `--recursive` is used
  in `sass-convert` without a directory.

## 3.0.10

[Tagged on GitHub](http://github.com/nex3/haml/commit/3.0.10).

### Appengine-JRuby Support

The way we determine the location of the Haml installation
no longer breaks the version of JRuby
used by [`appengine-jruby`](http://code.google.com/p/appengine-jruby/).

### Rails 3 Support

Sass will regenerate stylesheets under Rails 3
even when no controllers are being accessed.

### Other Improvements

* When using `sass-convert --from sass2 --to sass --recursive`,
  suggest the use of `--in-place` as well.

## 3.0.9

[Tagged on GitHub](http://github.com/nex3/haml/commit/3.0.9).

There were no changes made to Sass between versions 3.0.8 and 3.0.9.
A bug in Gemcutter caused the gem to be uploaded improperly.

## 3.0.8

[Tagged on GitHub](http://github.com/nex3/haml/commit/3.0.8).

* Fix a bug with Rails versions prior to Rails 3.

## 3.0.7

[Tagged on GitHub](http://github.com/nex3/haml/commit/3.0.7).

### Encoding Support

Sass 3.0.7 adds support for `@charset` for declaring the encoding of a stylesheet.
For details see {file:SASS_REFERENCE.md#encodings the reference}.

The `sass` and `sass-convert` executables also now take an `-E` option
for specifying the encoding of Sass/SCSS/CSS files.

### Bug Fixes

* When compiling a file named `.sass` but with SCSS syntax specified,
  use the latter (and vice versa).

* Fix a bug where interpolation would cause some selectors to render improperly.

* If a line in a Sass comment starts with `*foo`,
  render it as `*foo` rather than `* *foo`.

## 3.0.6

[Tagged on GitHub](http://github.com/nex3/haml/commit/3.0.6).

There were no changes made to Sass between versions 3.0.5 and 3.0.6.

## 3.0.5

[Tagged on GitHub](http://github.com/nex3/haml/commit/3.0.5).

### `#{}` Interpolation in Properties

Previously, using `#{}` in some places in properties
would cause a syntax error.
Now it can be used just about anywhere.

Note that when `#{}` is used near operators like `/`,
those operators are treated as plain CSS
rather than math operators.
For example:

    p {
      $font-size: 12px;
      $line-height: 30px;
      font: #{$font-size}/#{$line-height};
    }

is compiled to:

    p {
      font: 12px/30px;
    }

This is useful, since normally {file:SASS_REFERENCE.md#division-and-slash
a slash with variables is treated as division}.

### Recursive Mixins

Mixins that include themselves will now print
much more informative error messages.
For example:

    @mixin foo {@include bar}
    @mixin bar {@include foo}
    @include foo

will print:

    An @include loop has been found:
        foo includes bar
        bar includes foo

Although it was previously possible to use recursive mixins
without causing infinite looping, this is now disallowed,
since there's no good reason to do it.

### Rails 3 Support

Fix Sass configuration under Rails 3.
Thanks [Dan Cheail](http://github.com/codeape).

### `sass --no-cache`

Make the `--no-cache` flag properly forbid Sass from writing `.sass-cache` files.

## 3.0.4

[Tagged on GitHub](http://github.com/nex3/haml/commit/3.0.4).

* Raise an informative error when function arguments have a mispaced comma,
  as in `foo(bar, )`.

* Fix a performance problem when using long function names
  such as `-moz-linear-gradient`.

## 3.0.3

[Tagged on GitHub](http://github.com/nex3/haml/commit/3.0.3).

### Rails 3 Support

Make sure Sass is loaded properly when using Rails 3
along with non-Rails-3-compatible plugins like some versions of `will_paginate`.

Also, In order to make some Rails loading errors like the above easier to debug,
Sass will now raise an error if `Rails.root` is `nil` when Sass is loading.
Previously, this would just cause the paths to be mis-set.

### Merb Support

Merb, including 1.1.0 as well as earlier versions,
should *really* work with this release.

### Bug Fixes

* Raise an informative error when mixin arguments have a mispaced comma,
  as in `@include foo(bar, )`.

* Make sure SassScript subtraction happens even when nothing else dynamic is going on.

* Raise an error when colors are used with the wrong number of digits.

## 3.0.2

[Tagged on GitHub](http://github.com/nex3/haml/commit/3.0.2).

### Merb 1.1.0 Support

Fixed a bug inserting the Sass plugin into the Merb 1.1.0 Rack application.

### Bug Fixes

* Allow identifiers to begin with multiple underscores.

* Don't raise an error when using `haml --rails` with older Rails versions.

## 3.0.1

[Tagged on GitHub](http://github.com/nex3/haml/commit/3.0.1).

### Installation in Rails

`haml --rails` is no longer necessary for installing Sass in Rails.
Now all you need to do is add `gem "haml"` to the Gemfile for Rails 3,
or add `config.gem "haml"` to `config/environment.rb` for previous versions.

`haml --rails` will still work,
but it has been deprecated and will print an error message.
It will not work in the next version of Sass.

### Rails 3 Beta Integration

* Make sure manually importing the Sass Rack plugin still works with Rails,
  even though it's not necessary now.

* Allow Sass to be configured in Rails even when it's being lazy-loaded.

### `:template_location` Methods

The {file:SASS_REFERENCE.md#template_location-option `:template_location` option}
can be either a String, a Hash, or an Array.
This makes it difficult to modify or use with confidence.
Thus, three new methods have been added for handling it:

* {Sass::Plugin::Configuration#template_location_array Sass::Plugin#template_location_array} --
  Returns the template locations and CSS locations formatted as an array.

* {Sass::Plugin::Configuration#add_template_location Sass::Plugin#add_template_location} --
  Converts the template location option to an array and adds a new location.

* {Sass::Plugin::Configuration#remove_template_location Sass::Plugin#remove_template_location} --
  Converts the template location option to an array and removes an existing location.

## 3.0.0
{#3-0-0}

[Tagged on GitHub](http://github.com/nex3/haml/commit/3.0.0).

### Deprecations -- Must Read!
{#3-0-0-deprecations}

* Using `=` for SassScript properties and variables is deprecated,
  and will be removed in Sass 3.2.
  Use `:` instead.
  See also [this changelog entry](#3-0-0-sass-script-context)

* Because of the above, property values using `:`
  will be parsed more thoroughly than they were before.
  Although all valid CSS3 properties
  as well as most hacks and proprietary syntax should be supported,
  it's possible that some properties will break.
  If this happens, please report it to [the Sass mailing list](http://groups.google.com/group/haml).

* In addition, setting the default value of variables
  with `||=` is now deprecated
  and will be removed in Sass 3.2.
  Instead, add `!default` to the end of the value.
  See also [this changelog entry](#3-0-0-default-flag)

* The `!` prefix for variables is deprecated,
  and will be removed in Sass 3.2.
  Use `$` as a prefix instead.
  See also [this changelog entry](#3-0-0-dollar-prefix).

* The `css2sass` command-line tool has been deprecated,
  and will be removed in Sass 3.2.
  Use the new `sass-convert` tool instead.
  See also [this changelog entry](#3-0-0-sass-convert).

* Selector parent references using `&` can now only be used
  where element names are valid.
  This is because Sass 3 fully parses selectors
  to support the new [`@extend` directive](#3-0-0-extend),
  and it's possible that the `&` could be replaced by an element name.

### SCSS (Sassy CSS)

Sass 3 introduces a new syntax known as SCSS
which is fully compatible with the syntax of CSS3,
while still supporting the full power of Sass.
This means that every valid CSS3 stylesheet
is a valid SCSS file with the same meaning.
In addition, SCSS understands most CSS hacks
and vendor-specific syntax, such as [IE's old `filter` syntax](http://msdn.microsoft.com/en-us/library/ms533754%28VS.85%29.aspx).

SCSS files use the `.scss` extension.
They can import `.sass` files, and vice-versa.
Their syntax is fully described in the {file:SASS_REFERENCE.md Sass reference};
if you're already familiar with Sass, though,
you may prefer the {file:SCSS_FOR_SASS_USERS.md intro to SCSS for Sass users}.

Since SCSS is a much more approachable syntax for those new to Sass,
it will be used as the default syntax for the reference,
as well as for most other Sass documentation.
The indented syntax will continue to be fully supported, however.

Sass files can be converted to SCSS using the new `sass-convert` command-line tool.
For example:

    # Convert a Sass file to SCSS
    $ sass-convert style.sass style.scss

**Note that if you're converting a Sass file written for Sass 2**,
you should use the `--from sass2` flag.
For example:

    # Convert a Sass file to SCSS
    $ sass-convert --from sass2 style.sass style.scss

    # Convert all Sass files to SCSS
    $ sass-convert --recursive --in-place --from sass2 --to scss stylesheets/

### Syntax Changes {#3-0-0-syntax-changes}

#### SassScript Context
{#3-0-0-sass-script-context}

The `=` character is no longer required for properties that use SassScript
(that is, variables and operations).
All properties now use SassScript automatically;
this means that `:` should be used instead.
Variables should also be set with `:`.
For example, what used to be

    // Indented syntax
    .page
      color = 5px + 9px

should now be

    // Indented syntax
    .page
      color: 5px + 9px

This means that SassScript is now an extension of the CSS3 property syntax.
All valid CSS3 properties are valid SassScript,
and will compile without modification
(some invalid properties work as well, such as Microsoft's proprietary `filter` syntax).
This entails a few changes to SassScript to make it fully CSS3-compatible,
which are detailed below.

This also means that Sass will now be fully parsing all property values,
rather than passing them through unchanged to the CSS.
Although care has been taken to support all valid CSS3,
as well as hacks and proprietary syntax,
it's possible that a property that worked in Sass 2 won't work in Sass 3.
If this happens, please report it to [the Sass mailing list](http://groups.google.com/group/haml).

Note that if `=` is used,
SassScript will be interpreted as backwards-compatibly as posssible.
In particular, the changes listed below don't apply in an `=` context.

The `sass-convert` command-line tool can be used
to upgrade Sass files to the new syntax using the `--in-place` flag.
For example:

    # Upgrade style.sass:
    $ sass-convert --in-place style.sass

    # Upgrade all Sass files:
    $ sass-convert --recursive --in-place --from sass2 --to sass stylesheets/

##### Quoted Strings

Quoted strings (e.g. `"foo"`) in SassScript now render with quotes.
In addition, unquoted strings are no longer deprecated,
and render without quotes.
This means that almost all strings that had quotes in Sass 2
should not have quotes in Sass 3.

Although quoted strings render with quotes when used with `:`,
they do not render with quotes when used with `#{}`.
This allows quoted strings to be used for e.g. selectors
that are passed to mixins.

Strings can be forced to be quoted and unquoted using the new
\{Sass::Script::Functions#unquote unquote} and \{Sass::Script::Functions#quote quote}
functions.

##### Division and `/`

Two numbers separated by a `/` character
are allowed as property syntax in CSS,
e.g. for the `font` property.
SassScript also uses `/` for division, however,
which means it must decide what to do
when it encounters numbers separated by `/`.

For CSS compatibility, SassScript does not perform division by default.
However, division will be done in almost all cases where division is intended.
In particular, SassScript will perform division
in the following three situations:

1. If the value, or any part of it, is stored in a variable.
2. If the value is surrounded by parentheses.
3. If the value is used as part of another arithmetic expression.

For example:

    p
      font: 10px/8px
      $width: 1000px
      width: $width/2
      height: (500px/2)
      margin-left: 5px + 8px/2px

is compiled to:

    p {
      font: 10px/8px;
      width: 500px;
      height: 250px;
      margin-left: 9px; }

##### Variable Defaults

Since `=` is no longer used for variable assignment,
assigning defaults to variables with `||=` no longer makes sense.
Instead, the `!default` flag
should be added to the end of the variable value.
This syntax is meant to be similar to CSS's `!important` flag.
For example:

    $var: 12px !default;

#### Variable Prefix Character
{#3-0-0-dollar-prefix}

The Sass variable character has been changed from `!`
to the more aesthetically-appealing `$`.
For example, what used to be

    !width = 13px
    .icon
      width = !width

should now be

    $width: 13px
    .icon
      width: $width

The `sass-convert` command-line tool can be used
to upgrade Sass files to the new syntax using the `--in-place` flag.
For example:

    # Upgrade style.sass:
    $ sass-convert --in-place style.sass

    # Upgrade all Sass files:
    $ sass-convert --recursive --in-place --from sass2 --to sass stylesheets/

`!` may still be used, but it's deprecated and will print a warning.
It will be removed in the next version of Sass, 3.2.

#### Variable and Mixin Names

SassScript variable and mixin names may now contain hyphens.
In fact, they may be any valid CSS3 identifier.
For example:

    $prettiest-color: #542FA9
    =pretty-text
      color: $prettiest-color

In order to allow frameworks like [Compass](http://compass-style.org)
to use hyphens in variable names
while maintaining backwards-compatibility,
variables and mixins using hyphens may be referred to
with underscores, and vice versa.
For example:

    $prettiest-color: #542FA9
    .pretty
      // Using an underscore instead of a hyphen works
      color: $prettiest_color

#### Single-Quoted Strings

SassScript now supports single-quoted strings.
They behave identically to double-quoted strings,
except that single quotes need to be backslash-escaped
and double quotes do not.

#### Mixin Definition and Inclusion

Sass now supports the `@mixin` directive as a way of defining mixins (like `=`),
as well as the `@include` directive as a way of including them (like `+`).
The old syntax is *not* deprecated,
and the two are fully compatible.
For example:

    @mixin pretty-text
      color: $prettiest-color

    a
      @include pretty-text

is the same as:

    =pretty-text
      color: $prettiest-color

    a
      +pretty-text

#### Sass Properties

New-style properties (with the colon after the name) in indented syntax
now allow whitespace before the colon. For example:

    foo
      color : blue

#### Sass `@import`

The Sass `@import` statement now allows non-CSS files to be specified with quotes,
for similarity with the SCSS syntax. For example, `@import "foo.sass"`
will now import the `foo.sass` file, rather than compiling to `@import "foo.sass";`.

### `@extend`
{#3-0-0-extend}

There are often cases when designing a page
when one class should have all the styles of another class,
as well as its own specific styles.
The most common way of handling this is to use both the more general class
and the more specific class in the HTML.
For example, suppose we have a design for a normal error
and also for a serious error. We might write our markup like so:

    <div class="error seriousError">
      Oh no! You've been hacked!
    </div>

And our styles like so:

    .error {
      border: 1px #f00;
      background-color: #fdd;
    }
    .seriousError {
      border-width: 3px;
    }

Unfortunately, this means that we have to always remember
to use `.error` with `.seriousError`.
This is a maintenance burden, leads to tricky bugs,
and can bring non-semantic style concerns into the markup.

The `@extend` directive avoids these problems
by telling Sass that one selector should inherit the styles of another selector.
For example:

    .error {
      border: 1px #f00;
      background-color: #fdd;
    }
    .seriousError {
      @extend .error;
      border-width: 3px;
    }

This means that all styles defined for `.error`
are also applied to `.seriousError`,
in addition to the styles specific to `.seriousError`.
In effect, everything with class `.seriousError` also has class `.error`.

Other rules that use `.error` will work for `.seriousError` as well.
For example, if we have special styles for errors caused by hackers:

    .error.intrusion {
      background-image: url("/image/hacked.png");
    }

Then `<div class="seriousError intrusion">`
will have the `hacked.png` background image as well.

#### How it Works

`@extend` works by inserting the extending selector (e.g. `.seriousError`)
anywhere in the stylesheet that the extended selector (.e.g `.error`) appears.
Thus the example above:

    .error {
      border: 1px #f00;
      background-color: #fdd;
    }
    .error.intrusion {
      background-image: url("/image/hacked.png");
    }
    .seriousError {
      @extend .error;
      border-width: 3px;
    }

is compiled to:

    .error, .seriousError {
      border: 1px #f00;
      background-color: #fdd; }

    .error.intrusion, .seriousError.intrusion {
      background-image: url("/image/hacked.png"); }

    .seriousError {
      border-width: 3px; }

When merging selectors, `@extend` is smart enough
to avoid unnecessary duplication,
so something like `.seriousError.seriousError` gets translated to `.seriousError`.
In addition, it won't produce selectors that can't match anything, like `#main#footer`.

See also {file:SASS_REFERENCE.md#extend the `@extend` reference documentation}.

### Colors

SassScript color values are much more powerful than they were before.
Support was added for alpha channels,
and most of Chris Eppstein's [compass-colors](http://chriseppstein.github.com/compass-colors) plugin
was merged in, providing color-theoretic functions for modifying colors.

One of the most interesting of these functions is {Sass::Script::Functions#mix mix},
which mixes two colors together.
This provides a much better way of combining colors and creating themes
than standard color arithmetic.

#### Alpha Channels

Sass now supports colors with alpha channels,
constructed via the {Sass::Script::Functions#rgba rgba}
and {Sass::Script::Functions#hsla hsla} functions.
Alpha channels are unaffected by color arithmetic.
However, the {Sass::Script::Functions#opacify opacify}
and {Sass::Script::Functions#transparentize transparentize} functions
allow colors to be made more and less opaque, respectively.

Sass now also supports functions that return the values of the
{Sass::Script::Functions#red red},
{Sass::Script::Functions#blue blue},
{Sass::Script::Functions#green green},
and {Sass::Script::Functions#alpha alpha}
components of colors.

#### HSL Colors

Sass has many new functions for using the HSL values of colors.
For an overview of HSL colors, check out [the CSS3 Spec](http://www.w3.org/TR/css3-color/#hsl-color).
All these functions work just as well on RGB colors
as on colors constructed with the {Sass::Script::Functions#hsl hsl} function.

* The {Sass::Script::Functions#lighten lighten}
  and {Sass::Script::Functions#darken darken}
  functions adjust the lightness of a color.

* The {Sass::Script::Functions#saturate saturate}
  and {Sass::Script::Functions#desaturate desaturate}
  functions adjust the saturation of a color.

* The {Sass::Script::Functions#adjust_hue adjust-hue}
  function adjusts the hue of a color.

* The {Sass::Script::Functions#hue hue},
  {Sass::Script::Functions#saturation saturation},
  and {Sass::Script::Functions#lightness lightness}
  functions return the corresponding HSL values of the color.

* The {Sass::Script::Functions#grayscale grayscale}
  function converts a color to grayscale.

* The {Sass::Script::Functions#complement complement}
  function returns the complement of a color.

### Other New Functions

Several other new functions were added to make it easier to have
more flexible arguments to mixins and to enable deprecation
of obsolete APIs.

* {Sass::Script::Functions#type_of `type-of`} -- Returns the type of a value.
* {Sass::Script::Functions#unit `unit`} --
  Returns the units associated with a number.
* {Sass::Script::Functions#unitless `unitless`} --
  Returns whether a number has units or not.
* {Sass::Script::Functions#comparable `comparable`} --
  Returns whether two numbers can be added or compared.

### Watching for Updates
{#3-0-0-watch}

The `sass` command-line utility has a new flag: `--watch`.
`sass --watch` monitors files or directories for updated Sass files
and compiles those files to CSS automatically.
This will allow people not using Ruby or [Compass](http://compass-style.org)
to use Sass without having to manually recompile all the time.

Here's the syntax for watching a directory full of Sass files:

    sass --watch app/stylesheets:public/stylesheets

This will watch every Sass file in `app/stylesheets`.
Whenever one of them changes,
the corresponding CSS file in `public/stylesheets` will be regenerated.
Any files that import that file will be regenerated, too.

The syntax for watching individual files is the same:

    sass --watch style.sass:out.css

You can also omit the output filename if you just want it to compile to name.css.
For example:

    sass --watch style.sass

This will update `style.css` whenever `style.sass` changes.

You can list more than one file and/or directory,
and all of them will be watched:

    sass --watch foo/style:public/foo bar/style:public/bar
    sass --watch screen.sass print.sass awful-hacks.sass:ie.css
    sass --watch app/stylesheets:public/stylesheets public/stylesheets/test.sass

File and directory watching is accessible from Ruby,
using the {Sass::Plugin::Compiler#watch Sass::Plugin#watch} function.

#### Bulk Updating

Another new flag for the `sass` command-line utility is `--update`.
It checks a group of Sass files to see if their CSS needs to be updated,
and updates if so.

The syntax for `--update` is just like watch:

    sass --update app/stylesheets:public/stylesheets
    sass --update style.sass:out.css
    sass --watch screen.sass print.sass awful-hacks.sass:ie.css

In fact, `--update` work exactly the same as `--watch`,
except that it doesn't continue watching the files
after the first check.

### `sass-convert` (née `css2sass`) {#3-0-0-sass-convert}

The `sass-convert` tool, which used to be known as `css2sass`,
has been greatly improved in various ways.
It now uses a full-fledged CSS3 parser,
so it should be able to handle any valid CSS3,
as well as most hacks and proprietary syntax.

`sass-convert` can now convert between Sass and SCSS.
This is normally inferred from the filename,
but it can also be specified using the `--from` and `--to` flags.
For example:

    $ generate-sass | sass-convert --from sass --to scss | consume-scss

It's also now possible to convert a file in-place --
that is, overwrite the old file with the new file.
This is useful for converting files in the [Sass 2 syntax](#3-0-0-deprecations)
to the new Sass 3 syntax,
e.g. by doing `sass-convert --in-place --from sass2 style.sass`.

#### `--recursive`

The `--recursive` option allows `sass-convert` to convert an entire directory of files.
`--recursive` requires both the `--from` and `--to` flags to be specified.
For example:

    # Convert all .sass files in stylesheets/ to SCSS.
    # "sass2" means that these files are assumed to use the Sass 2 syntax.
    $ sass-convert --recursive --from sass2 --to scss stylesheets/

#### `--dasherize`

The `--dasherize` options converts all underscores to hyphens,
which are now allowed as part of identifiers in Sass.
Note that since underscores may still be used in place of hyphens
when referring to mixins and variables,
this won't cause any backwards-incompatibilities.

#### Convert Less to SCSS

`sass-convert` can also convert [Less](http://lesscss.org) files
to SCSS (or the indented syntax, although I anticipate less interest in that).
For example:

    # Convert all .less files in the current directory into .scss files
    sass-convert --from less --to scss --recursive .

This is done using the Less parser, so it requires that the `less` RubyGem be installed.

##### Incompatibilities

Because of the reasonably substantial differences between Sass and Less,
there are some things that can't be directly translated,
and one feature that can't be translated at all.
In the tests I've run on open-source Less stylesheets,
none of these have presented issues, but it's good to be aware of them.

First, Less doesn't distinguish fully between mixins and selector inheritance.
In Less, all classes and some other selectors may be used as mixins,
alongside more Sass-like mixins.
If a class is being used as a mixin,
it may also be used directly in the HTML,
so it's not safe to translate it into a Sass mixin.
What `sass-convert` does instead is leave the class in the stylesheet as a class,
and use {file:SASS_REFERENCE.md#extend `@extend`}
rather than {file:SASS_REFERENCE.md#including_a_mixin `@include`}
to take on the styles of that class.
Although `@extend` and mixins work quite differently,
using `@extend` here doesn't actually seem to make a difference in practice.

Another issue with Less mixins is that Less allows nested selectors
(such as `.body .button` or `.colors > .teal`) to be used
as a means of "namespacing" mixins.
Sass's `@extend` doesn't work that way,
so it does away with the namespacing and just extends the base class
(so `.colors > .teal` becomes simply `@extend .teal`).
In practice, this feature doesn't seem to be widely-used,
but `sass-convert` will print a warning and leave a comment
when it encounters it just in case.

Finally, Less has the ability to directly access variables and property values
defined in other selectors, which Sass does not support.
Whenever such an accessor is used,
`sass-convert` will print a warning
and comment it out in the SCSS output.
Like namespaced mixins, though,
this does not seem to be a widely-used feature.

### `@warn` Directive

A new directive `@warn` has been added that allows Sass libraries to emit warnings.
This can be used to issue deprecation warnings, discourage sloppy use of mixins, etc.
`@warn` takes a single argument: a SassScript expression that will be
displayed on the console along with a stylesheet trace for locating the warning.
For example:

    @mixin blue-text {
      @warn "The blue-text mixin is deprecated. Use new-blue-text instead.";
      color: #00f;
    }

Warnings may be silenced with the new `--quiet` command line option,
or the corresponding {file:SASS_REFERENCE.md#quiet-option `:quiey` Sass option}.
This option will also affect warnings printed by Sass itself.
Warnings are off by default in the Rails, Rack, and Merb production environments.

### Sass::Plugin API

{Sass::Plugin} now has a large collection of callbacks that allow users
to run code when various actions are performed.
For example:

    Sass::Plugin.on_updating_stylesheet do |template, css|
      puts "#{template} has been compiled to #{css}!"
    end

For a full list of callbacks and usage notes, see the {Sass::Plugin} documentation.

{Sass::Plugin} also has a new method,
{Sass::Plugin#force_update_stylesheets force_update_stylesheets}.
This works just like {Sass::Plugin#update_stylesheets},
except that it doesn't check modification times and doesn't use the cache;
all stylesheets are always compiled anew.

### Output Formatting

Properties with a value and *also* nested properties
are now rendered with the nested properties indented.
For example:

    margin: auto
      top: 10px
      bottom: 20px

is now compiled to:

    margin: auto;
      margin-top: 10px;
      margin-bottom: 20px;

#### `:compressed` Style

When the `:compressed` style is used,
colors will be output as the minimal possible representation.
This means whichever is smallest of the HTML4 color name
and the hex representation (shortened to the three-letter version if possible).

### Stylesheet Updating Speed

Several caching layers were added to Sass's stylesheet updater.
This means that it should run significantly faster.
This benefit will be seen by people using Sass in development mode
with Rails, Rack, and Merb,
as well as people using `sass --watch` from the command line,
and to a lesser (but still significant) extent `sass --update`.
Thanks to [thedarkone](http://github.com/thedarkone).

### Error Backtraces

Numerous bugs were fixed with the backtraces given for Sass errors,
especially when importing files and using mixins.
All imports and mixins will now show up in the Ruby backtrace,
with the proper filename and line number.

In addition, when the `sass` executable encounters an error,
it now prints the filename where the error occurs,
as well as a backtrace of Sass imports and mixins.

### Ruby 1.9 Support

* Sass and `css2sass` now produce more descriptive errors
  when given a template with invalid byte sequences for that template's encoding,
  including the line number and the offending character.

* Sass and `css2sass` now accept Unicode documents with a
  [byte-order-mark](http://en.wikipedia.org/wiki/Byte_order_mark).

### Firebug Support

A new {file:SASS_REFERENCE.md#debug_info-option `:debug_info` option}
has been added that emits line-number and filename information
to the CSS file in a browser-readable format.
This can be used with the new [FireSass Firebug extension](https://addons.mozilla.org/en-US/firefox/addon/103988)
to report the Sass filename and line number for generated CSS files.

This is also available via the `--debug-info` command-line flag.

### Minor Improvements

* If a CSS or Sass function is used that has the name of a color,
  it will now be parsed as a function rather than as a color.
  For example, `fuchsia(12)` now renders as `fuchsia(12)`
  rather than `fuchsia 12`,
  and `tealbang(12)` now renders as `tealbang(12)`
  rather than `teal bang(12)`.

* The Sass Rails and Merb plugins now use Rack middleware by default.

* Haml is now compatible with the [Rip](http://hellorip.com/) package management system.
  Thanks to [Josh Peek](http://joshpeek.com/).

* Indented-syntax `/*` comments may now include `*` on lines beyond the first.

* A {file:SASS_REFERENCE.md#read_cache-option `:read_cache`} option has been added
  to allow the Sass cache to be read from but not written to.

* Stylesheets are no longer checked during each request
  when running tests in Rails.
  This should speed up some tests significantly.

## 2.2.24

[Tagged on GitHub](http://github.com/nex3/haml/commit/2.2.24).

* Parent references -- the `&` character --
  may only be placed at the beginning of simple selector sequences in Sass 3.
  Placing them elsewhere is deprecated in 2.2.24 and will print a warning.
  For example, `foo &.bar` is allowed, but `foo .bar&` is not.

## 2.2.23

[Tagged on GitHub](http://github.com/nex3/haml/commit/2.2.23).

* Don't crash when `rake gems` is run in Rails with Sass installed.
  Thanks to [Florian Frank](http://github.com/flori).

* When raising a file-not-found error,
  add a list of load paths that were checked.

* If an import isn't found for a cached Sass file and the
  {file:SASS_REFERENCE.md#full_exception `:full_exception option`} is enabled,
  print the full exception rather than raising it.

* Fix a bug with a weird interaction with Haml, DataMapper, and Rails 3
  that caused some tag helpers to go into infinite recursion.

## 2.2.22

[Tagged on GitHub](http://github.com/nex3/haml/commit/2.2.22).

* Add a railtie so Haml and Sass will be automatically loaded in Rails 3.
  Thanks to [Daniel Neighman](http://pancakestacks.wordpress.com/).

* Make loading the gemspec not crash on read-only filesystems like Heroku's.

## 2.2.21

[Tagged on GitHub](http://github.com/nex3/haml/commit/2.2.21).

* Fix a few bugs in the git-revision-reporting in {Sass::Version#version}.
  In particular, it will still work if `git gc` has been called recently,
  or if various files are missing.

* Always use `__FILE__` when reading files within the Haml repo in the `Rakefile`.
  According to [this bug report](http://github.com/carlhuda/bundler/issues/issue/44),
  this should make Sass work better with Bundler.

## 2.2.20

[Tagged on GitHub](http://github.com/nex3/haml/commit/2.2.20).

* If the cache file for a given Sass file is corrupt
  because it doesn't have enough content,
  produce a warning and read the Sass file
  rather than letting the exception bubble up.
  This is consistent with other sorts of sassc corruption handling.

* Calls to `defined?` shouldn't interfere with Rails' autoloading
  in very old versions (1.2.x).

## 2.2.19

[Tagged on GitHub](http://github.com/nex3/haml/commit/2.2.18).

There were no changes made to Sass between versions 2.2.18 and 2.2.19.

## 2.2.18

[Tagged on GitHub](http://github.com/nex3/haml/commit/2.2.18).

* Use `Rails.env` rather than `RAILS_ENV` when running under Rails 3.0.
  Thanks to [Duncan Grazier](http://duncangrazier.com/).

* Support `:line_numbers` as an alias for {file:SASS_REFERENCE.md#line_numbers-option `:line_comments`},
  since that's what the docs have said forever.
  Similarly, support `--line-numbers` as a command-line option.

* Add a `--unix-newlines` flag to all executables
  for outputting Unix-style newlines on Windows.

* Add a {file:SASS_REFERENCE.md#unix_newlines-option `:unix_newlines` option}
  for {Sass::Plugin} for outputting Unix-style newlines on Windows.

* Fix the `--cache-location` flag, which was previously throwing errors.
  Thanks to [tav](http://tav.espians.com/).

* Allow comments at the beginning of the document to have arbitrary indentation,
  just like comments elsewhere.
  Similarly, comment parsing is a little nicer than before.

## 2.2.17

[Tagged on GitHub](http://github.com/nex3/haml/commit/2.2.16).

* When the {file:SASS_REFERENCE.md#full_exception-option `:full_exception` option}
  is false, raise the error in Ruby code rather than swallowing it
  and printing something uninformative.

* Fixed error-reporting when something goes wrong when loading Sass
  using the `sass` executable.
  This used to raise a NameError because `Sass::SyntaxError` wasn't defined.
  Now it'll raise the correct exception instead.

* Report the filename in warnings about selectors without properties.

* `nil` values for Sass options are now ignored,
  rather than raising errors.

* Fix a bug that appears when Plugin template locations
  have multiple trailing slashes.
  Thanks to [Jared Grippe](http://jaredgrippe.com/).

### Must Read!

* When `@import` is given a filename without an extension,
  the behavior of rendering a CSS `@import` if no Sass file is found
  is deprecated.
  In future versions, `@import foo` will either import the template
  or raise an error.

## 2.2.16

[Tagged on GitHub](http://github.com/nex3/haml/commit/2.2.16).

* Fixed a bug where modules containing user-defined Sass functions
  weren't made available when simply included in {Sass::Script::Functions}
  ({Sass::Script::Functions Functions} needed to be re-included in
  {Sass::Script::Functions::EvaluationContext Functions::EvaluationContext}).
  Now the module simply needs to be included in {Sass::Script::Functions}.

## 2.2.15

[Tagged on GitHub](http://github.com/nex3/haml/commit/2.2.15).

* Added {Sass::Script::Color#with} for a way of setting color channels
  that's easier than manually constructing a new color
  and is forwards-compatible with alpha-channel colors
  (to be introduced in Sass 2.4).

* Added a missing require in Sass that caused crashes
  when it was being run standalone.

## 2.2.14

[Tagged on GitHub](http://github.com/nex3/haml/commit/2.2.14).

* All Sass functions now raise explicit errors if their inputs
  are of the incorrect type.

* Allow the SassScript `rgb()` function to take percentages
  in addition to numerical values.

* Fixed a bug where SassScript strings with `#` followed by `#{}` interpolation
  didn't evaluate the interpolation.

### SassScript Ruby API

These changes only affect people defining their own Sass functions
using {Sass::Script::Functions}.

* Sass::Script::Color#value attribute is deprecated.
  Use {Sass::Script::Color#rgb} instead.
  The returned array is now frozen as well.

* Add an `assert_type` function that's available to {Sass::Script::Functions}.
  This is useful for typechecking the inputs to functions.

### Rack Support

Sass 2.2.14 includes Rack middleware for running Sass,
meaning that all Rack-enabled frameworks can now use Sass.
To activate this, just add

    require 'sass/plugin/rack'
    use Sass::Plugin::Rack

to your `config.ru`.
See the {Sass::Plugin::Rack} documentation for more details.

## 2.2.13

[Tagged on GitHub](http://github.com/nex3/haml/commit/2.2.13).

There were no changes made to Sass between versions 2.2.12 and 2.2.13.

## 2.2.12

[Tagged on GitHub](http://github.com/nex3/haml/commit/2.2.12).

* Fix a stupid bug introduced in 2.2.11 that broke the Sass Rails plugin.

## 2.2.11

[Tagged on GitHub](http://github.com/nex3/haml/commit/2.2.11).

* Added a note to errors on properties that could be pseudo-classes (e.g. `:focus`)
  indicating that they should be backslash-escaped.

* Automatically interpret properties that could be pseudo-classes as such
  if {file:SASS_REFERENCE.md.html#property_syntax-option `:property_syntax`}
  is set to `:new`.

* Fixed `css2sass`'s generation of pseudo-classes so that they're backslash-escaped.

* Don't crash if the Haml plugin skeleton is installed and `rake gems:install` is run.

* Don't use `RAILS_ROOT` directly.
  This no longer exists in Rails 3.0.
  Instead abstract this out as `Haml::Util.rails_root`.
  This changes makes Haml fully compatible with edge Rails as of this writing.

* Make use of a Rails callback rather than a monkeypatch to check for stylesheet updates
  in Rails 3.0+.

## 2.2.10

[Tagged on GitHub](http://github.com/nex3/haml/commit/2.2.10).

* Add support for attribute selectors with spaces around the `=`.
  For example:

      a[href = http://google.com]
        color: blue

## 2.2.9

[Tagged on GitHub](http://github.com/nex3/haml/commit/2.2.9).

There were no changes made to Sass between versions 2.2.8 and 2.2.9.

## 2.2.8

[Tagged on GitHub](http://github.com/nex3/haml/commit/2.2.8).

There were no changes made to Sass between versions 2.2.7 and 2.2.8.

## 2.2.7

[Tagged on GitHub](http://github.com/nex3/haml/commit/2.2.7).

There were no changes made to Sass between versions 2.2.6 and 2.2.7.

## 2.2.6

[Tagged on GitHub](http://github.com/nex3/haml/commit/2.2.6).

* Don't crash when the `__FILE__` constant of a Ruby file is a relative path,
  as apparently happens sometimes in TextMate
  (thanks to [Karl Varga](http://github.com/kjvarga)).

* Add "Sass" to the `--version` string for the executables.

## 2.2.5

[Tagged on GitHub](http://github.com/nex3/haml/commit/2.2.5).

There were no changes made to Sass between versions 2.2.4 and 2.2.5.

## 2.2.4

[Tagged on GitHub](http://github.com/nex3/haml/commit/2.2.4).

* Don't add `require 'rubygems'` to the top of init.rb when installed
  via `sass --rails`. This isn't necessary, and actually gets
  clobbered as soon as haml/template is loaded.

* Document the previously-undocumented {file:SASS_REFERENCE.md#line-option `:line` option},
  which allows the number of the first line of a Sass file to be set for error reporting.

## 2.2.3

[Tagged on GitHub](http://github.com/nex3/haml/commit/2.2.3).

Sass 2.2.3 prints line numbers for warnings about selectors
with no properties.

## 2.2.2

[Tagged on GitHub](http://github.com/nex3/haml/commit/2.2.2).

Sass 2.2.2 is a minor bug-fix release.
Notable changes include better parsing of mixin definitions and inclusions
and better support for Ruby 1.9.

## 2.2.1

[Tagged on GitHub](http://github.com/nex3/haml/commit/2.2.1).

Sass 2.2.1 is a minor bug-fix release.

### Must Read!

* It used to be acceptable to use `-` immediately following variable names,
  without any whitespace in between (for example, `!foo-!bar`).
  This is now deprecated, so that in the future variables with hyphens
  can be supported. Surround `-` with spaces.

## 2.2.0

[Tagged on GitHub](http://github.com/nex3/haml/commit/2.2.0).

The 2.2 release marks a significant step in the evolution of the Sass
language. The focus has been to increase the power of Sass to keep
your stylesheets maintainable by allowing new forms of abstraction to
be created within your stylesheets and the stylesheets provided by
others that you can download and import into your own. The fundamental
units of abstraction in Sass are variables and mixins. Please read
below for a list of changes:

### Must Read!

* Sass Comments (//) used to only comment out a single line. This was deprecated
  in 2.0.10 and starting in 2.2, Sass comments will comment out any lines indented
  under them. Upgrade to 2.0.10 in order to see deprecation warnings where this change
  affects you.

* Implicit Strings within SassScript are now deprecated and will be removed in 2.4.
  For example: `border= !width solid #00F` should now be written as `border: #{!width} solid #00F`
  or as `border= !width "solid" #00F`. After upgrading to 2.2, you will see deprecation warnings
  if you have sass files that use implicit strings.


### Sass Syntax Changes

#### Flexible Indentation

The indentation of Sass documents is now flexible. The first indent
that is detected will determine the indentation style for that
document. Tabs and spaces may never be mixed, but within a document,
you may choose to use tabs or a flexible number of spaces.

#### Multiline Sass Comments

Sass Comments (//) will now comment out whatever is indented beneath
them. Previously they were single line when used at the top level of a
document. Upgrading to the latest stable version will give you
deprecation warnings if you have silent comments with indentation
underneath them.

#### Mixin Arguments

Sass Mixins now accept any number of arguments. To define a mixin with
arguments, specify the arguments as a comma-delimited list of
variables like so:

    =my-mixin(!arg1, !arg2, !arg3)

As before, the definition of the mixin is indented below the mixin
declaration. The variables declared in the argument list may be used
and will be bound to the values passed to the mixin when it is
invoked.  Trailing arguments may have default values as part of the
declaration:

    =my-mixin(!arg1, !arg2 = 1px, !arg3 = blue)

In the example above, the mixin may be invoked by passing 1, 2 or 3
arguments to it. A similar syntax is used to invoke a mixin that
accepts arguments:

    div.foo
      +my-mixin(1em, 3px)

When a mixin has no required arguments, the parenthesis are optional.

The default values for mixin arguments are evaluated in the global
context at the time when the mixin is invoked, they may also reference
the previous arguments in the declaration. For example:

    !default_width = 30px
    =my-fancy-mixin(!width = !default_width, !height = !width)
      width= !width
      height= !height

    .default-box
      +my-fancy-mixin

    .square-box
      +my-fancy-mixin(50px)

    .rectangle-box
      +my-fancy-mixin(25px, 75px)

    !default_width = 10px
    .small-default-box
      +my-fancy-mixin
    

compiles to:

    .default-box {
      width: 30px;
      height: 30px; }

    .square-box {
      width: 50px;
      height: 50px; }

    .rectangle-box {
      width: 25px;
      height: 75px; }

    .small-default-box {
      width: 10px;
      height: 10px; }
    

### Sass, Interactive

The sass command line option -i now allows you to quickly and
interactively experiment with SassScript expressions. The value of the
expression you enter will be printed out after each line. Example:

    $ sass -i
    >> 5px
    5px
    >> 5px + 10px
    15px
    >> !five_pixels = 5px
    5px
    >> !five_pixels + 10px
    15px

### SassScript

The features of SassScript have been greatly enhanced with new control
directives, new fundamental data types, and variable scoping.

#### New Data Types

SassScript now has four fundamental data types:

1. Number
2. String
3. Boolean (New in 2.2)
4. Colors

#### More Flexible Numbers

Like JavaScript, SassScript numbers can now change between floating
point and integers. No explicit casting or decimal syntax is
required. When a number is emitted into a CSS file it will be rounded
to the nearest thousandth, however the internal representation
maintains much higher precision.

#### Improved Handling of Units

While Sass has long supported numbers with units, it now has a much
deeper understanding of them. The following are examples of legal
numbers in SassScript:

    0, 1000, 6%, -2px, 5pc, 20em, or 2foo.

Numbers of the same unit may always be added and subtracted. Numbers
that have units that Sass understands and finds comparable, can be
combined, taking the unit of the first number. Numbers that have
non-comparable units may not be added nor subtracted -- any attempt to
do so will cause an error. However, a unitless number takes on the
unit of the other number during a mathematical operation. For example:

    >> 3mm + 4cm
    43mm
    >> 4cm + 3mm
    4.3cm
    >> 3cm + 2in
    8.08cm
    >> 5foo + 6foo
    11foo
    >> 4% + 5px
    SyntaxError: Incompatible units: 'px' and '%'.
    >> 5 + 10px
    15px

Sass allows compound units to be stored in any intermediate form, but
will raise an error if you try to emit a compound unit into your css
file.

    >> !em_ratio = 1em / 16px
    0.063em/px
    >> !em_ratio * 32px
    2em
    >> !em_ratio * 40px
    2.5em

#### Colors

A color value can be declared using a color name, hexadecimal,
shorthand hexadecimal, the rgb function, or the hsl function. When
outputting a color into css, the color name is used, if any, otherwise
it is emitted as hexadecimal value. Examples:

    > #fff
    white
    >> white
    white
    >> #FFFFFF
    white
    >> hsl(180, 100, 100)
    white
    >> rgb(255, 255, 255)
    white
    >> #AAA
    #aaaaaa

Math on color objects is performed piecewise on the rgb
components. However, these operations rarely have meaning in the
design domain (mostly they make sense for gray-scale colors).

    >> #aaa + #123
    #bbccdd
    >> #333 * 2
    #666666

#### Booleans

Boolean objects can be created by comparison operators or via the
`true` and `false` keywords.  Booleans can be combined using the
`and`, `or`, and `not` keywords.

    >> true
    true
    >> true and false
    false
    >> 5 < 10
    true
    >> not (5 < 10)
    false
    >> not (5 < 10) or not (10 < 5)
    true
    >> 30mm == 3cm
    true
    >> 1px == 1em
    false

#### Strings

Unicode escapes are now allowed within SassScript strings.

### Control Directives

New directives provide branching and looping within a sass stylesheet
based on SassScript expressions. See the [Sass
Reference](SASS_REFERENCE.md.html#control_directives) for complete
details.

#### @for

The `@for` directive loops over a set of numbers in sequence, defining
the current number into the variable specified for each loop. The
`through` keyword means that the last iteration will include the
number, the `to` keyword means that it will stop just before that
number.

    @for !x from 1px through 5px
      .border-#{!x}
        border-width= !x

compiles to:

    .border-1px {
      border-width: 1px; }

    .border-2px {
      border-width: 2px; }

    .border-3px {
      border-width: 3px; }

    .border-4px {
      border-width: 4px; }

    .border-5px {
      border-width: 5px; }

#### @if / @else if / @else

The branching directives `@if`, `@else if`, and `@else` let you select
between several branches of sass to be emitted, based on the result of
a SassScript expression. Example:

    !type = "monster"
    p
      @if !type == "ocean"
        color: blue
      @else if !type == "matador"
        color: red
      @else if !type == "monster"
        color: green
      @else
        color: black

is compiled to:

    p {
      color: green; }

#### @while

The `@while` directive lets you iterate until a condition is
met. Example:

    !i = 6
    @while !i > 0
      .item-#{!i}
        width = 2em * !i
      !i = !i - 2

is compiled to:

    .item-6 {
      width: 12em; }

    .item-4 {
      width: 8em; }

    .item-2 {
      width: 4em; }

### Variable Scoping

The term "constant" has been renamed to "variable." Variables can be
declared at any scope (a.k.a. nesting level) and they will only be
visible to the code until the next outdent. However, if a variable is
already defined in a higher level scope, setting it will overwrite the
value stored previously.

In this code, the `!local_var` variable is scoped and hidden from
other higher level scopes or sibling scopes:

    .foo
      .bar
        !local_var = 1px
        width= !local_var
      .baz
        // this will raise an undefined variable error.
        width= !local_var
      // as will this
      width= !local_var

In this example, since the `!global_var` variable is first declared at
a higher scope, it is shared among all lower scopes:

    !global_var = 1px
    .foo
      .bar
        !global_var = 2px
        width= !global_var
      .baz
        width= !global_var
      width= !global_var

compiles to:

    .foo {
      width: 2px; }
      .foo .bar {
        width: 2px; }
      .foo .baz {
        width: 2px; }


### Interpolation

Interpolation has been added. This allows SassScript to be used to
create dynamic properties and selectors.  It also cleans up some uses
of dynamic values when dealing with compound properties. Using
interpolation, the result of a SassScript expression can be placed
anywhere:

    !x = 1
    !d = 3
    !property = "border"
    div.#{!property}
      #{!property}: #{!x + !d}px solid
      #{!property}-color: blue

is compiled to:

    div.border {
      border: 4px solid;
      border-color: blue; }

### Sass Functions

SassScript defines some useful functions that are called using the
normal CSS function syntax:

    p
      color = hsl(0, 100%, 50%)

is compiled to:

    #main {
      color: #ff0000; }

The following functions are provided: `hsl`, `percentage`, `round`,
`ceil`, `floor`, and `abs`.  You can define additional functions in
ruby.

See {Sass::Script::Functions} for more information.


### New Options

#### `:line_comments`

To aid in debugging, You may set the `:line_comments` option to
`true`. This will cause the sass engine to insert a comment before
each selector saying where that selector was defined in your sass
code.

#### `:template_location`

The {Sass::Plugin} `:template_location` option now accepts a hash of
sass paths to corresponding css paths. Please be aware that it is
possible to import sass files between these separate locations -- they
are not isolated from each other.

### Miscellaneous Features

#### `@debug` Directive

The `@debug` directive accepts a SassScript expression and emits the
value of that expression to the terminal (stderr).

Example:

    @debug 1px + 2px

During compilation the following will be printed:

    Line 1 DEBUG: 3px

#### Ruby 1.9 Support

Sass now fully supports Ruby 1.9.1. 

#### Sass Cache

By default, Sass caches compiled templates and
[partials](SASS_REFERENCE.md.html#partials).  This dramatically speeds
up re-compilation of large collections of Sass files, and works best
if the Sass templates are split up into separate files that are all
[`@import`](SASS_REFERENCE.md.html#import)ed into one large file.

Without a framework, Sass puts the cached templates in the
`.sass-cache` directory.  In Rails and Merb, they go in
`tmp/sass-cache`.  The directory can be customized with the
[`:cache_location`](#cache_location-option) option.  If you don't want
Sass to use caching at all, set the [`:cache`](#cache-option) option
to `false`.<|MERGE_RESOLUTION|>--- conflicted
+++ resolved
@@ -8,11 +8,9 @@
 * Fix a smattering of subtle bugs that would crop up when using multibyte
   character sets.
 * Fix a bug when using `@extend` with selectors containing newlines.
-<<<<<<< HEAD
 * Make boolean operators short-circuit.
 * Remove unnecessary whitespace in selectors in `:compressed` mode.
 * Don't output debug info within non-`@media` directives.
-=======
 * Make sure `:after` and `:before` selectors end up on the end of
   selectors resulting from `@extend`.
 
@@ -21,7 +19,6 @@
 * Using `#{}` interpolation in `@import` directives will, as of Sass 3.2,
   require that the `@import` directive use `url()` rather than a plain string.
   The old way is deprecated and will print a warning.
->>>>>>> d4da9a3c
 
 ## 3.1.12
 
