--- conflicted
+++ resolved
@@ -3,7 +3,6 @@
 * Table of contents
 {:toc}
 
-<<<<<<< HEAD
 ## 2.4.0 (Unreleased)
 
 ### Colors
@@ -211,13 +210,12 @@
   rather than `fuchsia 12`,
   and `tealbang(12)` now renders as `tealbang(12)`
   rather than `teal bang(12)`.
-=======
+
 ## 2.2.19
 
 [Tagged on GitHub](http://github.com/nex3/haml/commit/2.2.18).
 
 There were no changes made to Sass between versions 2.2.18 and 2.2.19.
->>>>>>> b12edb30
 
 ## 2.2.18
 
