# Sass Changelog

* Table of contents
{:toc}

<<<<<<< HEAD
## 3.2.0 (Unreleased)

### `@content`

A mixin include can now accept a block of content ({file:SASS_REFERENCE.md#mixin-content Reference Documentation}).
The style block will be passed to the mixin and can be placed at the point @content is used. E.g.:

    @mixin iphone {
      @media only screen and (max-width: 480px) {
        @content;
      }
    }

    @include iphone {
      body { color: red }
    }

Or in `.sass` syntax:

    =iphone
      @media only screen and (max-width: 480px)
        @content

    +iphone
      body
        color: red

Produces:

    @media only screen and (max-width: 480px) {
      body { color: red }
    }

Note that the contents passed to the mixin are evaluated in the scope they are used,
not the scope of the mixin. {file:SASS_REFERENCE.md#variable_scope_and_content_blocks More on variable scoping.}

### Placeholder Selectors: `%foo`

Sass supports a new, special type of selector called a "placeholder selector".
These look like class and id selectors, except the `#` or `.` is replaced by `%`.
They're meant to be used with the {file:SASS_REFERENCE.md#extend `@extend` directive},
when you want to write styles to be extended
but you don't want the base styles to appear in the CSS.

On its own, a placeholder selector just causes a ruleset not to be rendered.
For example:

    // This ruleset won't be rendered on its own.
    #context a%extreme {
      color: blue;
      font-weight: bold;
      font-size: 2em;
    }

However, placeholder selectors can be extended, just like classes and ids.
The extended selectors will be generated, but the base placeholder selector will not.
For example:

    .notice { @extend %extreme; }

Is compiled to:

    #context a.notice {
      color: blue;
      font-weight: bold;
      font-size: 2em;
    }

### Directive Interpolation

`#{}` interpolation is now allowed in all plain CSS directives
(such as `@font-face`, `@keyframes`, and of course `@media`).

In addition, `@media` gets some special treatment.
In addition to allowing `#{}` interpolation,
expressions may be used directly in media feature queries.
This means that you can write e.g.:

    $media: screen;
    $feature: -webkit-min-device-pixel-ratio;
    $value: 1.5;

    @media #{$media} and ($feature: $value) {
      ...
    }

This is intended to allow authors to easily write mixins
that make use of `@media` and other directives dynamically.

### Smaller Improvements

* Previously, only the `:-moz-any` selector was supported; this has been
  expanded to support any vendor prefix, as well as the plain `:any` selector.

* Sass now supports a global list of load paths, accessible via
  {Sass.load_paths}. This allows plugins and libraries to easily register their
  Sass files such that they're accessible to all {Sass::Engine} instances.

* `Sass.load_paths` is initialized to the value of the `SASS_PATH`environment
  variable. This variable should contain a colon-separated list of load paths
  (semicolon-separated on Windows).

* In certain cases, redundant selectors used to be created as a result of a
  single rule having multiple `@extend`s. That redundancy has been eliminated.

* Redundant selectors were also sometimes created by nested selectors
  using `@extend`. That redundancy has been eliminated as well.

* There is now much more comprehensive support for using `@extend` alongside
  CSS3 selector combinators (`+`, `~`, and `>`). These combinators will now be
  merged as much as possible.

* The full set of [extended color keywords](http://www.w3.org/TR/css3-color/#svg-color)
  are now supported by Sass. They may be used to refer to color objects, and
  colors will render using those color names when appropriate.

* Sass 3.2 adds the \{Sass::Script::Functions#ie_hex_str `ie-hex-str`} function
  which returns a hex string for a color suitable for use with IE filters.

* Sass 3.2 adds the \{Sass::Script::Functions#min `min`} and
  \{Sass::Script::Functions#max `max`} functions, which return the minimum and
  maximum of several values.

* Sass functions are now more strict about how keyword arguments can be passed.

### Backwards Incompatibilities -- Must Read!

* Parent selectors followed immediately by identifiers (e.g. `&foo`)
  are fully disallowed.
  They were deprecated in 3.1.8.

* `#{}` interpolation is now allowed in all comments.

* The `!` flag may not be used with `//` comments (e.g. `//!`).

* `#{}` interpolation is now disallowed in all `@import` statements
  except for those using `url()`.

## 3.1.17 (Unreleased)
=======
## 3.1.17
>>>>>>> 62e38c1c

* Don't crash when calling `#inspect` on an internal Sass tree object in Ruby
  1.9.
* Fix some bugs in `sass --watch` introduced in 3.1.16. Thanks to [Maher
  Sallam](https://github.com/Maher4Ever).
* Support bare interpolation in the value portion of attribute
  selectors (e.g. `[name=#{$value}]`).
* Support keyword arguments for the `invert()` function.
* Handle backslash-separated paths better on Windows.
* Fix `rake install` on Ruby 1.9.
* Properly convert nested `@if` statements with `sass-convert`.

## 3.1.16

* Fix some bugs in `sass-convert` selector parsing when converting from CSS.
* Substantially improve compilation performance on Ruby 1.8.
* Support the `@-moz-document` directive's non-standard `url-prefix` and
  `domain` function syntax.
* Support the [`@supports` directive](http://www.w3.org/TR/css3-conditional/#at-supports).
* Fix a performance issue when using `/*! */` comments with the Rails asset
  pipeline.
* Support `-moz-element`.
* Properly handle empty lists in `sass-convert`.
* Move from [FSSM](https://github.com/ttilley/fssm) to
  [Listen](https://github.com/guard/listen) for file-system monitoring.

## 3.1.15

* Support extending multiple comma-separated selectors (e.g. `@extend .foo, .bar`).
  This is just a terser way to write multiple `@extend`s
  (e.g. `@extend .foo; @extend .bar`).
  This wasn't previously intended to work, but it did in the indented syntax only.
* Avoid more stack overflows when there are import loops in files.
* Update the bundled [FSSM](https://github.com/ttilley/fssm) to version 0.2.8.1.
* Make the `grayscale` function work with `-webkit-filter`.
* Provide a better error message for selectors beginning with `/`
  in the indented syntax.
* Flush standard output after printing notifications in `sass --watch`.
* Fix variable definitions in the REPL.

## 3.1.14

* Fix a typo that was causing crashes on Ruby 1.9.

## 3.1.13

* Fix a smattering of subtle bugs that would crop up when using multibyte
  character sets.
* Fix a bug when using `@extend` with selectors containing newlines.
* Make boolean operators short-circuit.
* Remove unnecessary whitespace in selectors in `:compressed` mode.
* Don't output debug info within non-`@media` directives.
* Make sure `:after` and `:before` selectors end up on the end of
  selectors resulting from `@extend`.
* Fix a bug when using imports containing invalid path characters on Windows.
* Bubble CSS `@import` statements to the top of stylesheets.

## 3.1.12

* Compatibility with the `mathn` library
  (thanks to [Thomas Walpole](https://github.com/twalpole)).
* Fix some infinite loops with mixins that were previously uncaught.
* Catch infinite `@import` loops.
* Fix a deprecation warning in `sass --update` and `--watch`
  (thanks to [Marcel Köppen](https://github.com/Marzelpan)).
* Don't make `$important` a special pre-initialized variable.
* Fix exponential parsing time of certain complex property values and selectors.
* Properly merge `@media` directives with comma-separated queries.
  E.g. `@media foo, bar { @media baz { ... } }` now becomes
  `@media foo and baz, bar and baz { ... }`.

## 3.1.11

* Allow control directives (such as `@if`) to be nested beneath properties.
* Allow property names to begin with a hyphen followed by interpolation (e.g. `-#{...}`).
* Fix a parsing error with interpolation in comma-separated lists.
* Make `--cache-store` with with `--update`.
* Properly report `ArgumentError`s that occur within user-defined functions.
* Don't crash on JRuby if the underlying Java doesn't support every Unicode encoding.
* Add new `updated_stylesheet` callback, which is run after each stylesheet has
  been successfully compiled. Thanks to [Christian Peters](https://github.com/ChristianPeters).
* Allow absolute paths to be used in an importer with a different root.
* Don't destructively modify the options when running `Sass::Plugin.force_update`.
* Prevent Regexp buffer overflows when parsing long strings
  (thanks to [Agworld](https://github.com/Agworld).

### Deprecations -- Must Read!

* The `updating_stylesheet` is deprecated and will be removed in a
  future release. Use the new `updated_stylesheet` callback instead.

## 3.1.10

* Fix another aspect of the 3.1.8 regression relating to `+`.

## 3.1.9

* Fix a regression in 3.1.8 that broke the `+` combinator in selectors.

* Deprecate the loud-comment flag when used with silent comments (e.g. `//!`).
  Using it with multi-line comments (e.g. `/*!`) still works.

## 3.1.8

* Deprecate parent selectors followed immediately by identifiers (e.g. `&foo`).
  This should never have worked, since it violates the rule
  of `&` only being usable where an element selector would.

* Add a `--force` option to the `sass` executable which makes `--update`
  always compile all stylesheets, even if the CSS is newer.

* Disallow semicolons at the end of `@import` directives in the indented syntax.

* Don't error out when being used as a library without requiring `fileutil`.

* Don't crash when Compass-style sprite imports are used with `StalenessChecker`
  (thanks to [Matthias Bauer](https://github.com/moeffju)).

* The numeric precision of numbers in Sass can now be set using the
  `--precision` option to the command line. Additionally, the default
  number of digits of precision in Sass output can now be
  changed by setting `Sass::Script::Number.precision` to an integer
  (defaults to 3). Since this value can now be changed, the `PRECISION`
  constant in `Sass::Script::Number` has been deprecated. In the unlikely
  event that you were using it in your code, you should now use
   `Sass::Script::Number.precision_factor` instead.

* Don't crash when running `sass-convert` with selectors with two commas in a row.

* Explicitly require Ruby >= 1.8.7 (thanks [Eric Mason](https://github.com/ericmason)).

* Properly validate the nesting of elements in imported stylesheets.

* Properly compile files in parent directories with `--watch` and `--update`.

* Properly null out options in mixin definitions before caching them. This fixes
  a caching bug that has been plaguing some Rails 3.1 users.

## 3.1.7

* Don't crash when doing certain operations with `@function`s.

## 3.1.6

* The option `:trace_selectors` can now be used to emit a full trace
  before each selector. This can be helpful for in-browser debugging of
  stylesheet imports and mixin includes. This option supersedes the
  `:line_comments` option and is superseded by the `:debug_info`
  option.

* Fix a bug where long `@if`/`@else` chains would cause exponential slowdown
  under some circumstances.

## 3.1.5

* Updated the vendored FSSM version, which will avoid segfaults on OS
  X Lion when using `--watch`.

## 3.1.4

* Sass no longer unnecessarily caches the sass options hash.
  This allows objects that cannot be marshaled to be placed into the
  options hash.

## 3.1.3

* Sass now logs message thru a logger object which can be changed to
  provide integration with other frameworks' logging infrastructure.


## 3.1.2

* Fix some issues that were breaking Sass when running within Rubinius.
* Fix some issues that were affecting Rails 3.1 integration.
* New function `zip` allows several lists to be combined into one
  list of lists. For example:
  `zip(1px 1px 3px, solid dashed solid, red green blue)` becomes
  `1px solid red, 1px dashed green, 3px solid blue`
* New function `index` returns the list index of a value
  within a list. For example: `index(1px solid red, solid)`
  returns `2`. When the value is not found `false` is returned.

## 3.1.1

* Make sure `Sass::Plugin` is loaded at the correct time in Rails 3.

## 3.1.0

* Add an {Sass::Script::Functions#invert `invert` function} that takes the inverse of colors.

* A new sass function called `if` can be used to emit one of two values
  based on the truth value of the first argument.
  For example, `if(true, 1px, 2px)` returns `1px` and `if(false, 1px, 2px)` returns `2px`.

* Compass users can now use the `--compass` flag
  to make the Compass libraries available for import.
  This will also load the Compass project configuration
  if run from the project root.

* Many performance optimizations have been made by [thedarkone](http://github.com/thedarkone).

* Allow selectors to contain extra commas to make them easier to modify.
  Extra commas will be removed when the selectors are converted to CSS.

* `@import` may now be used within CSS or `@media` rules.
  The imported file will be treated as though it were nested within the rule.
  Files with mixins may not be imported in nested contexts.

* If a comment starts with `!`, that comment will now be interpolated
  (`#{...}` will be replaced with the resulting value of the expression
  inside) and the comment will always be printed out in the generated CSS
  file -- even with compressed output. This is useful for adding copyright
  notices to your stylesheets.

* A new executable named `scss` is now available. It is exactly like the
  `sass` executable except it defaults to assuming input is in the SCSS syntax.
  Both programs will use the source file's extension to determine the syntax where
  possible.

### Sass-based Functions

While it has always been possible to add functions to Sass with Ruby, this release adds the ability to define new functions within Sass files directly.
For example:

    $grid-width: 40px;
    $gutter-width: 10px;

    @function grid-width($n) {
      @return $n * $grid-width + ($n - 1) * $gutter-width;
    }

    #sidebar { width: grid-width(5); }

Becomes:

    #sidebar {
      width: 240px; }

### Keyword Arguments

Both mixins and Sass functions now support the ability to pass in keyword arguments.
For example, with mixins:

    @mixin border-radius($value, $moz: true, $webkit: true, $css3: true) {
      @if $moz { -moz-border-radius: $value }
      @if $webkit { -webkit-border-radius: $value }
      @if $css3 { border-radius: $value }
    }

    @include border-radius(10px, $webkit: false);

And with functions:

    p {
      color: hsl($hue: 180, $saturation: 78%, $lightness: 57%);
    }

Keyword arguments are of the form `$name: value` and come after normal arguments.
They can be used for either optional or required arguments.
For mixins, the names are the same as the argument names for the mixins.
For functions, the names are defined along with the functions.
The argument names for the built-in functions are listed
{Sass::Script::Functions in the function documentation}.

Sass functions defined in Ruby can use the {Sass::Script::Functions.declare} method
to declare the names of the arguments they take.

#### New Keyword Functions

The new keyword argument functionality enables new Sass color functions
that use keywords to encompass a large amount of functionality in one function.

* The {Sass::Script::Functions#adjust_color adjust-color} function works like the old
  `lighten`, `saturate`, and `adjust-hue` methods.
  It increases and/or decreases the values of a color's properties by fixed amounts.
  For example, `adjust-color($color, $lightness: 10%)` is the same as `lighten($color, 10%)`:
  it returns `$color` with its lightness increased by 10%.

* The {Sass::Script::Functions#scale_color scale_color} function
  is similar to {Sass::Script::Functions#adjust adjust},
  but instead of increasing and/or decreasing a color's properties by fixed amounts,
  it scales them fluidly by percentages.
  The closer the percentage is to 100% (or -100%),
  the closer the new property value will be to its maximum (or minimum).
  For example, `scale-color(hsl(120, 70, 80), $lightness: 50%)`
  will change the lightness from 80% to 90%,
  because 90% is halfway between 80% and 100%.
  Similarly, `scale-color(hsl(120, 70, 50), $lightness: 50%)`
  will change the lightness from 50% to 75%.

* The {Sass::Script::Functions#change_color change-color} function simply changes a color's properties
  regardless of their old values.
  For example `change-color($color, $lightness: 10%)` returns `$color` with 10% lightness,
  and `change-color($color, $alpha: 0.7)` returns color with opacity 0.7.

Each keyword function accepts `$hue`, `$saturation`, `$value`,
`$red`, `$green`, `$blue`, and `$alpha` keywords,
with the exception of `scale-color()` which doesn't accept `$hue`.
These keywords modify the respective properties of the given color.

Each keyword function can modify multiple properties at once.
For example, `adjust-color($color, $lightness: 15%, $saturation: -10%)`
both lightens and desaturates `$color`.
HSL properties cannot be modified at the same time as RGB properties, though.

### Lists

Lists are now a first-class data type in Sass,
alongside strings, numbers, colors, and booleans.
They can be assigned to variables, passed to mixins,
and used in CSS declarations.
Just like the other data types (except booleans),
Sass lists look just like their CSS counterparts.
They can be separated either by spaces (e.g. `1px 2px 0 10px`)
or by commas (e.g. `Helvetica, Arial, sans-serif`).
In addition, individual values count as single-item lists.

Lists won't behave any differently in Sass 3.1 than they did in 3.0.
However, you can now do more with them using the new [list functions](Sass/Script/Functions.html#list-functions):

* The {Sass::Script::Functions#nth `nth($list, $n)` function} returns the nth item in a list.
  For example, `nth(1px 2px 10px, 2)` returns the second item, `2px`.
  Note that lists in Sass start at 1, not at 0 like they do in some other languages.

* The {Sass::Script::Functions#join `join($list1, $list2)` function}
  joins together two lists into one.
  For example, `join(1px 2px, 10px 5px)` returns `1px 2px 10px 5px`.

* The {Sass::Script::Functions#append `append($list, $val)` function}
  appends values to the end of a list.
  For example, `append(1px 2px, 10px)` returns `1px 2px 10px`.

* The {Sass::Script::Functions#join `length($list)` function}
  returns the length of a list.
  For example, `length(1px 2px 10px 5px)` returns `4`.

For more details about lists see {file:SASS_REFERENCE.md#lists the reference}.

#### `@each`

There's also a new directive that makes use of lists.
The {file:SASS_REFERENCE.md#each-directive `@each` directive} assigns a variable to each item in a list in turn,
like `@for` does for numbers.
This is useful for writing a bunch of similar styles
without having to go to the trouble of creating a mixin.
For example:

    @each $animal in puma, sea-slug, egret, salamander {
      .#{$animal}-icon {
        background-image: url('/images/#{$animal}.png');
      }
    }

is compiled to:

    .puma-icon {
      background-image: url('/images/puma.png'); }
    .sea-slug-icon {
      background-image: url('/images/sea-slug.png'); }
    .egret-icon {
      background-image: url('/images/egret.png'); }
    .salamander-icon {
      background-image: url('/images/salamander.png'); }

### `@media` Bubbling

Modern stylesheets often use `@media` rules to target styles
at certain sorts of devices, screen resolutions, or even orientations.
They're also useful for print and aural styling.
Unfortunately, it's annoying and repetitive to break the flow of a stylesheet
and add a `@media` rule containing selectors you've already written
just to tweak the style a little.

Thus, Sass 3.1 now allows you to nest `@media` rules within selectors.
It will automatically bubble them up to the top level,
putting all the selectors on the way inside the rule.
For example:

    .sidebar {
      width: 300px;
      @media screen and (orientation: landscape) {
        width: 500px;
      }
    }

is compiled to:

    .sidebar {
      width: 300px;
    }
    @media screen and (orientation: landscape) {
      .sidebar {
        width: 500px;
      }
    }

You can also nest `@media` directives within one another.
The queries will then be combined using the `and` operator.
For example:

    @media screen {
      .sidebar {
        @media (orientation: landscape) {
          width: 500px;
        }
      }
    }

is compiled to:

    @media screen and (orientation: landscape) {
      .sidebar {
        width: 500px;
      }
    }

### Nested `@import`

The `@import` statement can now be nested within other structures
such as CSS rules and `@media` rules. For example:

    @media print {
      @import "print";
    }

This imports `print.scss` and places all rules so imported within the `@media print` block.
This makes it easier to create stylesheets for specific media or sections of the document
and distributing those stylesheets across multiple files.

### Backwards Incompatibilities -- Must Read!

* When `@import` is given a path without `.sass`, `.scss`, or `.css` extension,
  and no file exists at that path, it will now throw an error.
  The old behavior of becoming a plain-CSS `@import` was deprecated
  and has now been removed.

* Get rid of the `--rails` flag for the `sass` executable.
  This flag hasn't been necessary since Rails 2.0.
  Existing Rails 2.0 installations will continue to work.

* Removed deprecated support for ! prefixed variables. Use $ to prefix variables now.

* Removed the deprecated css2sass executable. Use sass-convert now.

* Removed support for the equals operator in variable assignment. Use : now.

* Removed the sass2 mode from sass-convert. Users who have to migrate from sass2
  should install Sass 3.0 and quiet all deprecation warnings before installing Sass 3.1.

### Sass Internals

* It is now possible to define a custom importer that can be used to find imports using different import semantics than the default filesystem importer that Sass provides. For instance, you can use this to generate imports on the fly, look them up from a database, or implement different file naming conventions. See the {Sass::Importers::Base Importer Base class} for more information.

* It is now possible to define a custom cache store to allow for efficient caching of Sass files using alternative cache stores like memcached in environments where a writable filesystem is not available or where the cache need to be shared across many servers for dynamically generated stylesheet environments. See the {Sass::CacheStores::Base CacheStore Base class} for more information.

## 3.0.26 (Unreleased)

* Fix a performance bug in large SCSS stylesheets with many nested selectors.
  This should dramatically decrease compilation time of such stylesheets.

* Upgrade the bundled FSSM to version 0.2.3.
  This means `sass --watch` will work out of the box with Rubinius.

## 3.0.25

[Tagged on GitHub](http://github.com/nex3/haml/commit/3.0.25).

* When displaying a Sass error in an imported stylesheet,
  use the imported stylesheet's contents rather than the top-level stylesheet.

* Fix a bug that caused some lines with non-ASCII characters to be ignored in Ruby 1.8.

* Fix a bug where boolean operators (`and`, `or`, and `not`) wouldn't work at the end of a line
  in a multiline SassScript expression.

* When using `sass --update`, only update individual files when they've changed.

## 3.0.24

[Tagged on GitHub](http://github.com/nex3/haml/commit/3.0.24).

* Raise an error when `@else` appears without an `@if` in SCSS.

* Fix some cases where `@if` rules were causing the line numbers in error reports
  to become incorrect.

## 3.0.23

[Tagged on GitHub](http://github.com/nex3/haml/commit/3.0.23).

* Fix the error message for unloadable modules when running the executables under Ruby 1.9.2.

### `@charset` Change

The behavior of `@charset` has changed in version 3.0.23
in order to work around a bug in Safari,
where `@charset` declarations placed anywhere other than the beginning of the document
cause some CSS rules to be ignored.
This change also makes `@charset`s in imported files behave in a more useful way.

#### Ruby 1.9

When using Ruby 1.9, which keeps track of the character encoding of the Sass document internally,
`@charset` directive in the Sass stylesheet and any stylesheets it imports
are no longer directly output to the generated CSS.
They're still used for determining the encoding of the input and output stylesheets,
but they aren't rendered in the same way other directives are.

Instead, Sass adds a single `@charset` directive at the beginning of the output stylesheet
if necessary, whether or not the input stylesheet had a `@charset` directive.
It will add this directive if and only if the output stylesheet contains non-ASCII characters.
By default, the declared charset will be UTF-8,
but if the Sass stylesheet declares a different charset then that will be used instead if possible.

One important consequence of this scheme is that it's possible for a Sass file
to import partials with different encodings (e.g. one encoded as UTF-8 and one as IBM866).
The output will then be UTF-8, unless the importing stylesheet
declares a different charset.

#### Ruby 1.8

Ruby 1.8 doesn't have good support for encodings, so it uses a simpler but less accurate
scheme for figuring out what `@charset` declaration to use for the output stylesheet.
It just takes the first `@charset` declaration to appear in the stylesheet
or any of its imports and moves it to the beginning of the document.
This means that under Ruby 1.8 it's *not* safe to import files with different encodings.

## 3.0.22

[Tagged on GitHub](http://github.com/nex3/haml/commit/3.0.22).

* Remove `vendor/sass`, which snuck into the gem by mistake
  and was causing trouble for Heroku users (thanks to [Jacques Crocker](http://railsjedi.com/)).

* `sass-convert` now understands better when it's acceptable
  to remove parentheses from expressions.

## 3.0.21

[Tagged on GitHub](http://github.com/nex3/haml/commit/3.0.21).

* Fix the permissions errors for good.

* Fix more `#options` attribute errors.

## 3.0.20

[Tagged on GitHub](http://github.com/nex3/haml/commit/3.0.20).

* Fix some permissions errors.

* Fix `#options` attribute errors when CSS functions were used with commas.

## 3.0.19

[Tagged on GitHub](http://github.com/nex3/haml/commit/3.0.19).

* Make the alpha value for `rgba` colors respect {Sass::Script::Number::PRECISION}.

* Remove all newlines in selectors in `:compressed` mode.

* Make color names case-insensitive.

* Properly detect SCSS files when using `sass -c`.

* Remove spaces after commas in `:compressed` mode.

* Allow the `--unix-newlines` flag to work on Unix, where it's a no-op.

## 3.0.18

[Tagged on GitHub](http://github.com/nex3/haml/commit/3.0.18).

* Don't require `rake` in the gemspec, for bundler compatibility under
  JRuby. Thanks to [Gordon McCreight](http://www.gmccreight.com/blog).

* Add a command-line option `--stop-on-error` that causes Sass to exit
  when a file fails to compile using `--watch` or `--update`.

* Fix a bug in `haml_tag` that would allow duplicate attributes to be added
  and make `data-` attributes not work.

* Get rid of the annoying RDoc errors on install.

* Disambiguate references to the `Rails` module when `haml-rails` is installed.

* Allow `@import` in SCSS to import multiple files in the same `@import` rule.

## 3.0.17

[Tagged on GitHub](http://github.com/nex3/haml/commit/3.0.17).

* Disallow `#{}` interpolation in `@media` queries or unrecognized directives.
  This was never allowed, but now it explicitly throws an error
  rather than just producing invalid CSS.

* Make `sass --watch` not throw an error when passed a single file or directory.

* Understand that mingw counts as Windows.

* Make `sass --update` return a non-0 exit code if one or more files being updated
  contained an error.

## 3.0.16

[Tagged on GitHub](http://github.com/nex3/haml/commit/3.0.16).

* Fix a bug where certain sorts of comments would get improperly
  rendered in the `:compact` style.

* Always allow a trailing `*/` in loud comments in the indented syntax.

* Fix a performance issue with SCSS parsing in rare cases.
  Thanks to [Chris Eppstein](http://chriseppstein.github.com).

* Use better heuristics for figuring out when someone might be using
  the wrong syntax with `sass --watch`.

## 3.0.15

[Tagged on GitHub](http://github.com/nex3/haml/commit/3.0.15).

* Fix a bug where `sass --watch` and `sass --update` were completely broken.

* Allow `@import`ed values to contain commas.

## 3.0.14

[Tagged on GitHub](http://github.com/nex3/haml/commit/3.0.14).

* Properly parse paths with drive letters on Windows (e.g. `C:\Foo\Bar.sass`)
  in the Sass executable.

* Compile Sass files in a deterministic order.

* Fix a bug where comments after `@if` statements in SCSS
  weren't getting passed through to the output document.

## 3.0.13

[Tagged on GitHub](http://github.com/nex3/haml/commit/3.0.13).

## CSS `@import` Directives

Sass is now more intelligent about when to compile `@import` directives to plain CSS.
Any of the following conditions will cause a literal CSS `@import`:

* Importing a path with a `.css` extension (e.g. `@import "foo.css"`).
* Importing a path with a media type (e.g. `@import "foo" screen;`).
* Importing an HTTP path (e.g. `@import "http://foo.com/style.css"`).
* Importing any URL (e.g. `@import url(foo)`).

The former two conditions always worked, but the latter two are new.

## `-moz-calc` Support

The new [`-moz-calc()` function](http://hacks.mozilla.org/2010/06/css3-calc/) in Firefox 4
will now be properly parsed by Sass.
`calc()` was already supported, but because the parsing rules are different
than for normal CSS functions, this had to be expanded to include `-moz-calc`.

In anticipation of wider browser support, in fact,
*any* function named `-*-calc` (such as `-webkit-calc` or `-ms-calc`)
will be parsed the same as the `calc` function.

## `:-moz-any` Support

The [`:-moz-any` pseudoclass selector](http://hacks.mozilla.org/2010/05/moz-any-selector-grouping/)
is now parsed by Sass.

## `--require` Flag

The Sass command-line executable can now require Ruby files
using the `--require` flag (or `-r` for short).

## Rails Support

Make sure the default Rails options take precedence over the default non-Rails options.
This makes `./script/server --daemon` work again.

### Rails 3 Support

Support for Rails 3 versions prior to beta 4 has been removed.
Upgrade to Rails 3.0.0.beta4 if you haven't already.

## 3.0.12

[Tagged on GitHub](http://github.com/nex3/haml/commit/3.0.12).

## Rails 3 Support

Apparently the last version broke in new and exciting ways under Rails 3,
due to the inconsistent load order caused by certain combinations of gems.
3.0.12 hacks around that inconsistency, and *should* be fully Rails 3-compatible.

### Deprecated: Rails 3 Beta 3

Haml's support for Rails 3.0.0.beta.3 has been deprecated.
Haml 3.0.13 will only support 3.0.0.beta.4.

## 3.0.11

[Tagged on GitHub](http://github.com/nex3/haml/commit/3.0.11).

There were no changes made to Haml between versions 3.0.10 and 3.0.11.

## Rails 3 Support

Make sure Sass *actually* regenerates stylesheets under Rails 3.
The fix in 3.0.10 didn't work because the Rack stack we were modifying
wasn't reloaded at the proper time.

## Bug Fixes

* Give a decent error message when `--recursive` is used
  in `sass-convert` without a directory.

## 3.0.10

[Tagged on GitHub](http://github.com/nex3/haml/commit/3.0.10).

### Appengine-JRuby Support

The way we determine the location of the Haml installation
no longer breaks the version of JRuby
used by [`appengine-jruby`](http://code.google.com/p/appengine-jruby/).

### Rails 3 Support

Sass will regenerate stylesheets under Rails 3
even when no controllers are being accessed.

### Other Improvements

* When using `sass-convert --from sass2 --to sass --recursive`,
  suggest the use of `--in-place` as well.

## 3.0.9

[Tagged on GitHub](http://github.com/nex3/haml/commit/3.0.9).

There were no changes made to Sass between versions 3.0.8 and 3.0.9.
A bug in Gemcutter caused the gem to be uploaded improperly.

## 3.0.8

[Tagged on GitHub](http://github.com/nex3/haml/commit/3.0.8).

* Fix a bug with Rails versions prior to Rails 3.

## 3.0.7

[Tagged on GitHub](http://github.com/nex3/haml/commit/3.0.7).

### Encoding Support

Sass 3.0.7 adds support for `@charset` for declaring the encoding of a stylesheet.
For details see {file:SASS_REFERENCE.md#encodings the reference}.

The `sass` and `sass-convert` executables also now take an `-E` option
for specifying the encoding of Sass/SCSS/CSS files.

### Bug Fixes

* When compiling a file named `.sass` but with SCSS syntax specified,
  use the latter (and vice versa).

* Fix a bug where interpolation would cause some selectors to render improperly.

* If a line in a Sass comment starts with `*foo`,
  render it as `*foo` rather than `* *foo`.

## 3.0.6

[Tagged on GitHub](http://github.com/nex3/haml/commit/3.0.6).

There were no changes made to Sass between versions 3.0.5 and 3.0.6.

## 3.0.5

[Tagged on GitHub](http://github.com/nex3/haml/commit/3.0.5).

### `#{}` Interpolation in Properties

Previously, using `#{}` in some places in properties
would cause a syntax error.
Now it can be used just about anywhere.

Note that when `#{}` is used near operators like `/`,
those operators are treated as plain CSS
rather than math operators.
For example:

    p {
      $font-size: 12px;
      $line-height: 30px;
      font: #{$font-size}/#{$line-height};
    }

is compiled to:

    p {
      font: 12px/30px;
    }

This is useful, since normally {file:SASS_REFERENCE.md#division-and-slash
a slash with variables is treated as division}.

### Recursive Mixins

Mixins that include themselves will now print
much more informative error messages.
For example:

    @mixin foo {@include bar}
    @mixin bar {@include foo}
    @include foo

will print:

    An @include loop has been found:
        foo includes bar
        bar includes foo

Although it was previously possible to use recursive mixins
without causing infinite looping, this is now disallowed,
since there's no good reason to do it.

### Rails 3 Support

Fix Sass configuration under Rails 3.
Thanks [Dan Cheail](http://github.com/codeape).

### `sass --no-cache`

Make the `--no-cache` flag properly forbid Sass from writing `.sass-cache` files.

## 3.0.4

[Tagged on GitHub](http://github.com/nex3/haml/commit/3.0.4).

* Raise an informative error when function arguments have a mispaced comma,
  as in `foo(bar, )`.

* Fix a performance problem when using long function names
  such as `-moz-linear-gradient`.

## 3.0.3

[Tagged on GitHub](http://github.com/nex3/haml/commit/3.0.3).

### Rails 3 Support

Make sure Sass is loaded properly when using Rails 3
along with non-Rails-3-compatible plugins like some versions of `will_paginate`.

Also, In order to make some Rails loading errors like the above easier to debug,
Sass will now raise an error if `Rails.root` is `nil` when Sass is loading.
Previously, this would just cause the paths to be mis-set.

### Merb Support

Merb, including 1.1.0 as well as earlier versions,
should *really* work with this release.

### Bug Fixes

* Raise an informative error when mixin arguments have a mispaced comma,
  as in `@include foo(bar, )`.

* Make sure SassScript subtraction happens even when nothing else dynamic is going on.

* Raise an error when colors are used with the wrong number of digits.

## 3.0.2

[Tagged on GitHub](http://github.com/nex3/haml/commit/3.0.2).

### Merb 1.1.0 Support

Fixed a bug inserting the Sass plugin into the Merb 1.1.0 Rack application.

### Bug Fixes

* Allow identifiers to begin with multiple underscores.

* Don't raise an error when using `haml --rails` with older Rails versions.

## 3.0.1

[Tagged on GitHub](http://github.com/nex3/haml/commit/3.0.1).

### Installation in Rails

`haml --rails` is no longer necessary for installing Sass in Rails.
Now all you need to do is add `gem "haml"` to the Gemfile for Rails 3,
or add `config.gem "haml"` to `config/environment.rb` for previous versions.

`haml --rails` will still work,
but it has been deprecated and will print an error message.
It will not work in the next version of Sass.

### Rails 3 Beta Integration

* Make sure manually importing the Sass Rack plugin still works with Rails,
  even though it's not necessary now.

* Allow Sass to be configured in Rails even when it's being lazy-loaded.

### `:template_location` Methods

The {file:SASS_REFERENCE.md#template_location-option `:template_location` option}
can be either a String, a Hash, or an Array.
This makes it difficult to modify or use with confidence.
Thus, three new methods have been added for handling it:

* {Sass::Plugin::Configuration#template_location_array Sass::Plugin#template_location_array} --
  Returns the template locations and CSS locations formatted as an array.

* {Sass::Plugin::Configuration#add_template_location Sass::Plugin#add_template_location} --
  Converts the template location option to an array and adds a new location.

* {Sass::Plugin::Configuration#remove_template_location Sass::Plugin#remove_template_location} --
  Converts the template location option to an array and removes an existing location.

## 3.0.0
{#3-0-0}

[Tagged on GitHub](http://github.com/nex3/haml/commit/3.0.0).

### Deprecations -- Must Read!
{#3-0-0-deprecations}

* Using `=` for SassScript properties and variables is deprecated,
  and will be removed in Sass 3.2.
  Use `:` instead.
  See also [this changelog entry](#3-0-0-sass-script-context)

* Because of the above, property values using `:`
  will be parsed more thoroughly than they were before.
  Although all valid CSS3 properties
  as well as most hacks and proprietary syntax should be supported,
  it's possible that some properties will break.
  If this happens, please report it to [the Sass mailing list](http://groups.google.com/group/haml).

* In addition, setting the default value of variables
  with `||=` is now deprecated
  and will be removed in Sass 3.2.
  Instead, add `!default` to the end of the value.
  See also [this changelog entry](#3-0-0-default-flag)

* The `!` prefix for variables is deprecated,
  and will be removed in Sass 3.2.
  Use `$` as a prefix instead.
  See also [this changelog entry](#3-0-0-dollar-prefix).

* The `css2sass` command-line tool has been deprecated,
  and will be removed in Sass 3.2.
  Use the new `sass-convert` tool instead.
  See also [this changelog entry](#3-0-0-sass-convert).

* Selector parent references using `&` can now only be used
  where element names are valid.
  This is because Sass 3 fully parses selectors
  to support the new [`@extend` directive](#3-0-0-extend),
  and it's possible that the `&` could be replaced by an element name.

### SCSS (Sassy CSS)

Sass 3 introduces a new syntax known as SCSS
which is fully compatible with the syntax of CSS3,
while still supporting the full power of Sass.
This means that every valid CSS3 stylesheet
is a valid SCSS file with the same meaning.
In addition, SCSS understands most CSS hacks
and vendor-specific syntax, such as [IE's old `filter` syntax](http://msdn.microsoft.com/en-us/library/ms533754%28VS.85%29.aspx).

SCSS files use the `.scss` extension.
They can import `.sass` files, and vice-versa.
Their syntax is fully described in the {file:SASS_REFERENCE.md Sass reference};
if you're already familiar with Sass, though,
you may prefer the {file:SCSS_FOR_SASS_USERS.md intro to SCSS for Sass users}.

Since SCSS is a much more approachable syntax for those new to Sass,
it will be used as the default syntax for the reference,
as well as for most other Sass documentation.
The indented syntax will continue to be fully supported, however.

Sass files can be converted to SCSS using the new `sass-convert` command-line tool.
For example:

    # Convert a Sass file to SCSS
    $ sass-convert style.sass style.scss

**Note that if you're converting a Sass file written for Sass 2**,
you should use the `--from sass2` flag.
For example:

    # Convert a Sass file to SCSS
    $ sass-convert --from sass2 style.sass style.scss

    # Convert all Sass files to SCSS
    $ sass-convert --recursive --in-place --from sass2 --to scss stylesheets/

### Syntax Changes {#3-0-0-syntax-changes}

#### SassScript Context
{#3-0-0-sass-script-context}

The `=` character is no longer required for properties that use SassScript
(that is, variables and operations).
All properties now use SassScript automatically;
this means that `:` should be used instead.
Variables should also be set with `:`.
For example, what used to be

    // Indented syntax
    .page
      color = 5px + 9px

should now be

    // Indented syntax
    .page
      color: 5px + 9px

This means that SassScript is now an extension of the CSS3 property syntax.
All valid CSS3 properties are valid SassScript,
and will compile without modification
(some invalid properties work as well, such as Microsoft's proprietary `filter` syntax).
This entails a few changes to SassScript to make it fully CSS3-compatible,
which are detailed below.

This also means that Sass will now be fully parsing all property values,
rather than passing them through unchanged to the CSS.
Although care has been taken to support all valid CSS3,
as well as hacks and proprietary syntax,
it's possible that a property that worked in Sass 2 won't work in Sass 3.
If this happens, please report it to [the Sass mailing list](http://groups.google.com/group/haml).

Note that if `=` is used,
SassScript will be interpreted as backwards-compatibly as posssible.
In particular, the changes listed below don't apply in an `=` context.

The `sass-convert` command-line tool can be used
to upgrade Sass files to the new syntax using the `--in-place` flag.
For example:

    # Upgrade style.sass:
    $ sass-convert --in-place style.sass

    # Upgrade all Sass files:
    $ sass-convert --recursive --in-place --from sass2 --to sass stylesheets/

##### Quoted Strings

Quoted strings (e.g. `"foo"`) in SassScript now render with quotes.
In addition, unquoted strings are no longer deprecated,
and render without quotes.
This means that almost all strings that had quotes in Sass 2
should not have quotes in Sass 3.

Although quoted strings render with quotes when used with `:`,
they do not render with quotes when used with `#{}`.
This allows quoted strings to be used for e.g. selectors
that are passed to mixins.

Strings can be forced to be quoted and unquoted using the new
\{Sass::Script::Functions#unquote unquote} and \{Sass::Script::Functions#quote quote}
functions.

##### Division and `/`

Two numbers separated by a `/` character
are allowed as property syntax in CSS,
e.g. for the `font` property.
SassScript also uses `/` for division, however,
which means it must decide what to do
when it encounters numbers separated by `/`.

For CSS compatibility, SassScript does not perform division by default.
However, division will be done in almost all cases where division is intended.
In particular, SassScript will perform division
in the following three situations:

1. If the value, or any part of it, is stored in a variable.
2. If the value is surrounded by parentheses.
3. If the value is used as part of another arithmetic expression.

For example:

    p
      font: 10px/8px
      $width: 1000px
      width: $width/2
      height: (500px/2)
      margin-left: 5px + 8px/2px

is compiled to:

    p {
      font: 10px/8px;
      width: 500px;
      height: 250px;
      margin-left: 9px; }

##### Variable Defaults

Since `=` is no longer used for variable assignment,
assigning defaults to variables with `||=` no longer makes sense.
Instead, the `!default` flag
should be added to the end of the variable value.
This syntax is meant to be similar to CSS's `!important` flag.
For example:

    $var: 12px !default;

#### Variable Prefix Character
{#3-0-0-dollar-prefix}

The Sass variable character has been changed from `!`
to the more aesthetically-appealing `$`.
For example, what used to be

    !width = 13px
    .icon
      width = !width

should now be

    $width: 13px
    .icon
      width: $width

The `sass-convert` command-line tool can be used
to upgrade Sass files to the new syntax using the `--in-place` flag.
For example:

    # Upgrade style.sass:
    $ sass-convert --in-place style.sass

    # Upgrade all Sass files:
    $ sass-convert --recursive --in-place --from sass2 --to sass stylesheets/

`!` may still be used, but it's deprecated and will print a warning.
It will be removed in the next version of Sass, 3.2.

#### Variable and Mixin Names

SassScript variable and mixin names may now contain hyphens.
In fact, they may be any valid CSS3 identifier.
For example:

    $prettiest-color: #542FA9
    =pretty-text
      color: $prettiest-color

In order to allow frameworks like [Compass](http://compass-style.org)
to use hyphens in variable names
while maintaining backwards-compatibility,
variables and mixins using hyphens may be referred to
with underscores, and vice versa.
For example:

    $prettiest-color: #542FA9
    .pretty
      // Using an underscore instead of a hyphen works
      color: $prettiest_color

#### Single-Quoted Strings

SassScript now supports single-quoted strings.
They behave identically to double-quoted strings,
except that single quotes need to be backslash-escaped
and double quotes do not.

#### Mixin Definition and Inclusion

Sass now supports the `@mixin` directive as a way of defining mixins (like `=`),
as well as the `@include` directive as a way of including them (like `+`).
The old syntax is *not* deprecated,
and the two are fully compatible.
For example:

    @mixin pretty-text
      color: $prettiest-color

    a
      @include pretty-text

is the same as:

    =pretty-text
      color: $prettiest-color

    a
      +pretty-text

#### Sass Properties

New-style properties (with the colon after the name) in indented syntax
now allow whitespace before the colon. For example:

    foo
      color : blue

#### Sass `@import`

The Sass `@import` statement now allows non-CSS files to be specified with quotes,
for similarity with the SCSS syntax. For example, `@import "foo.sass"`
will now import the `foo.sass` file, rather than compiling to `@import "foo.sass";`.

### `@extend`
{#3-0-0-extend}

There are often cases when designing a page
when one class should have all the styles of another class,
as well as its own specific styles.
The most common way of handling this is to use both the more general class
and the more specific class in the HTML.
For example, suppose we have a design for a normal error
and also for a serious error. We might write our markup like so:

    <div class="error seriousError">
      Oh no! You've been hacked!
    </div>

And our styles like so:

    .error {
      border: 1px #f00;
      background-color: #fdd;
    }
    .seriousError {
      border-width: 3px;
    }

Unfortunately, this means that we have to always remember
to use `.error` with `.seriousError`.
This is a maintenance burden, leads to tricky bugs,
and can bring non-semantic style concerns into the markup.

The `@extend` directive avoids these problems
by telling Sass that one selector should inherit the styles of another selector.
For example:

    .error {
      border: 1px #f00;
      background-color: #fdd;
    }
    .seriousError {
      @extend .error;
      border-width: 3px;
    }

This means that all styles defined for `.error`
are also applied to `.seriousError`,
in addition to the styles specific to `.seriousError`.
In effect, everything with class `.seriousError` also has class `.error`.

Other rules that use `.error` will work for `.seriousError` as well.
For example, if we have special styles for errors caused by hackers:

    .error.intrusion {
      background-image: url("/image/hacked.png");
    }

Then `<div class="seriousError intrusion">`
will have the `hacked.png` background image as well.

#### How it Works

`@extend` works by inserting the extending selector (e.g. `.seriousError`)
anywhere in the stylesheet that the extended selector (.e.g `.error`) appears.
Thus the example above:

    .error {
      border: 1px #f00;
      background-color: #fdd;
    }
    .error.intrusion {
      background-image: url("/image/hacked.png");
    }
    .seriousError {
      @extend .error;
      border-width: 3px;
    }

is compiled to:

    .error, .seriousError {
      border: 1px #f00;
      background-color: #fdd; }

    .error.intrusion, .seriousError.intrusion {
      background-image: url("/image/hacked.png"); }

    .seriousError {
      border-width: 3px; }

When merging selectors, `@extend` is smart enough
to avoid unnecessary duplication,
so something like `.seriousError.seriousError` gets translated to `.seriousError`.
In addition, it won't produce selectors that can't match anything, like `#main#footer`.

See also {file:SASS_REFERENCE.md#extend the `@extend` reference documentation}.

### Colors

SassScript color values are much more powerful than they were before.
Support was added for alpha channels,
and most of Chris Eppstein's [compass-colors](http://chriseppstein.github.com/compass-colors) plugin
was merged in, providing color-theoretic functions for modifying colors.

One of the most interesting of these functions is {Sass::Script::Functions#mix mix},
which mixes two colors together.
This provides a much better way of combining colors and creating themes
than standard color arithmetic.

#### Alpha Channels

Sass now supports colors with alpha channels,
constructed via the {Sass::Script::Functions#rgba rgba}
and {Sass::Script::Functions#hsla hsla} functions.
Alpha channels are unaffected by color arithmetic.
However, the {Sass::Script::Functions#opacify opacify}
and {Sass::Script::Functions#transparentize transparentize} functions
allow colors to be made more and less opaque, respectively.

Sass now also supports functions that return the values of the
{Sass::Script::Functions#red red},
{Sass::Script::Functions#blue blue},
{Sass::Script::Functions#green green},
and {Sass::Script::Functions#alpha alpha}
components of colors.

#### HSL Colors

Sass has many new functions for using the HSL values of colors.
For an overview of HSL colors, check out [the CSS3 Spec](http://www.w3.org/TR/css3-color/#hsl-color).
All these functions work just as well on RGB colors
as on colors constructed with the {Sass::Script::Functions#hsl hsl} function.

* The {Sass::Script::Functions#lighten lighten}
  and {Sass::Script::Functions#darken darken}
  functions adjust the lightness of a color.

* The {Sass::Script::Functions#saturate saturate}
  and {Sass::Script::Functions#desaturate desaturate}
  functions adjust the saturation of a color.

* The {Sass::Script::Functions#adjust_hue adjust-hue}
  function adjusts the hue of a color.

* The {Sass::Script::Functions#hue hue},
  {Sass::Script::Functions#saturation saturation},
  and {Sass::Script::Functions#lightness lightness}
  functions return the corresponding HSL values of the color.

* The {Sass::Script::Functions#grayscale grayscale}
  function converts a color to grayscale.

* The {Sass::Script::Functions#complement complement}
  function returns the complement of a color.

### Other New Functions

Several other new functions were added to make it easier to have
more flexible arguments to mixins and to enable deprecation
of obsolete APIs.

* {Sass::Script::Functions#type_of `type-of`} -- Returns the type of a value.
* {Sass::Script::Functions#unit `unit`} --
  Returns the units associated with a number.
* {Sass::Script::Functions#unitless `unitless`} --
  Returns whether a number has units or not.
* {Sass::Script::Functions#comparable `comparable`} --
  Returns whether two numbers can be added or compared.

### Watching for Updates
{#3-0-0-watch}

The `sass` command-line utility has a new flag: `--watch`.
`sass --watch` monitors files or directories for updated Sass files
and compiles those files to CSS automatically.
This will allow people not using Ruby or [Compass](http://compass-style.org)
to use Sass without having to manually recompile all the time.

Here's the syntax for watching a directory full of Sass files:

    sass --watch app/stylesheets:public/stylesheets

This will watch every Sass file in `app/stylesheets`.
Whenever one of them changes,
the corresponding CSS file in `public/stylesheets` will be regenerated.
Any files that import that file will be regenerated, too.

The syntax for watching individual files is the same:

    sass --watch style.sass:out.css

You can also omit the output filename if you just want it to compile to name.css.
For example:

    sass --watch style.sass

This will update `style.css` whenever `style.sass` changes.

You can list more than one file and/or directory,
and all of them will be watched:

    sass --watch foo/style:public/foo bar/style:public/bar
    sass --watch screen.sass print.sass awful-hacks.sass:ie.css
    sass --watch app/stylesheets:public/stylesheets public/stylesheets/test.sass

File and directory watching is accessible from Ruby,
using the {Sass::Plugin::Compiler#watch Sass::Plugin#watch} function.

#### Bulk Updating

Another new flag for the `sass` command-line utility is `--update`.
It checks a group of Sass files to see if their CSS needs to be updated,
and updates if so.

The syntax for `--update` is just like watch:

    sass --update app/stylesheets:public/stylesheets
    sass --update style.sass:out.css
    sass --watch screen.sass print.sass awful-hacks.sass:ie.css

In fact, `--update` work exactly the same as `--watch`,
except that it doesn't continue watching the files
after the first check.

### `sass-convert` (née `css2sass`) {#3-0-0-sass-convert}

The `sass-convert` tool, which used to be known as `css2sass`,
has been greatly improved in various ways.
It now uses a full-fledged CSS3 parser,
so it should be able to handle any valid CSS3,
as well as most hacks and proprietary syntax.

`sass-convert` can now convert between Sass and SCSS.
This is normally inferred from the filename,
but it can also be specified using the `--from` and `--to` flags.
For example:

    $ generate-sass | sass-convert --from sass --to scss | consume-scss

It's also now possible to convert a file in-place --
that is, overwrite the old file with the new file.
This is useful for converting files in the [Sass 2 syntax](#3-0-0-deprecations)
to the new Sass 3 syntax,
e.g. by doing `sass-convert --in-place --from sass2 style.sass`.

#### `--recursive`

The `--recursive` option allows `sass-convert` to convert an entire directory of files.
`--recursive` requires both the `--from` and `--to` flags to be specified.
For example:

    # Convert all .sass files in stylesheets/ to SCSS.
    # "sass2" means that these files are assumed to use the Sass 2 syntax.
    $ sass-convert --recursive --from sass2 --to scss stylesheets/

#### `--dasherize`

The `--dasherize` options converts all underscores to hyphens,
which are now allowed as part of identifiers in Sass.
Note that since underscores may still be used in place of hyphens
when referring to mixins and variables,
this won't cause any backwards-incompatibilities.

#### Convert Less to SCSS

`sass-convert` can also convert [Less](http://lesscss.org) files
to SCSS (or the indented syntax, although I anticipate less interest in that).
For example:

    # Convert all .less files in the current directory into .scss files
    sass-convert --from less --to scss --recursive .

This is done using the Less parser, so it requires that the `less` RubyGem be installed.

##### Incompatibilities

Because of the reasonably substantial differences between Sass and Less,
there are some things that can't be directly translated,
and one feature that can't be translated at all.
In the tests I've run on open-source Less stylesheets,
none of these have presented issues, but it's good to be aware of them.

First, Less doesn't distinguish fully between mixins and selector inheritance.
In Less, all classes and some other selectors may be used as mixins,
alongside more Sass-like mixins.
If a class is being used as a mixin,
it may also be used directly in the HTML,
so it's not safe to translate it into a Sass mixin.
What `sass-convert` does instead is leave the class in the stylesheet as a class,
and use {file:SASS_REFERENCE.md#extend `@extend`}
rather than {file:SASS_REFERENCE.md#including_a_mixin `@include`}
to take on the styles of that class.
Although `@extend` and mixins work quite differently,
using `@extend` here doesn't actually seem to make a difference in practice.

Another issue with Less mixins is that Less allows nested selectors
(such as `.body .button` or `.colors > .teal`) to be used
as a means of "namespacing" mixins.
Sass's `@extend` doesn't work that way,
so it does away with the namespacing and just extends the base class
(so `.colors > .teal` becomes simply `@extend .teal`).
In practice, this feature doesn't seem to be widely-used,
but `sass-convert` will print a warning and leave a comment
when it encounters it just in case.

Finally, Less has the ability to directly access variables and property values
defined in other selectors, which Sass does not support.
Whenever such an accessor is used,
`sass-convert` will print a warning
and comment it out in the SCSS output.
Like namespaced mixins, though,
this does not seem to be a widely-used feature.

### `@warn` Directive

A new directive `@warn` has been added that allows Sass libraries to emit warnings.
This can be used to issue deprecation warnings, discourage sloppy use of mixins, etc.
`@warn` takes a single argument: a SassScript expression that will be
displayed on the console along with a stylesheet trace for locating the warning.
For example:

    @mixin blue-text {
      @warn "The blue-text mixin is deprecated. Use new-blue-text instead.";
      color: #00f;
    }

Warnings may be silenced with the new `--quiet` command line option,
or the corresponding {file:SASS_REFERENCE.md#quiet-option `:quiey` Sass option}.
This option will also affect warnings printed by Sass itself.
Warnings are off by default in the Rails, Rack, and Merb production environments.

### Sass::Plugin API

{Sass::Plugin} now has a large collection of callbacks that allow users
to run code when various actions are performed.
For example:

    Sass::Plugin.on_updating_stylesheet do |template, css|
      puts "#{template} has been compiled to #{css}!"
    end

For a full list of callbacks and usage notes, see the {Sass::Plugin} documentation.

{Sass::Plugin} also has a new method,
{Sass::Plugin#force_update_stylesheets force_update_stylesheets}.
This works just like {Sass::Plugin#update_stylesheets},
except that it doesn't check modification times and doesn't use the cache;
all stylesheets are always compiled anew.

### Output Formatting

Properties with a value and *also* nested properties
are now rendered with the nested properties indented.
For example:

    margin: auto
      top: 10px
      bottom: 20px

is now compiled to:

    margin: auto;
      margin-top: 10px;
      margin-bottom: 20px;

#### `:compressed` Style

When the `:compressed` style is used,
colors will be output as the minimal possible representation.
This means whichever is smallest of the HTML4 color name
and the hex representation (shortened to the three-letter version if possible).

### Stylesheet Updating Speed

Several caching layers were added to Sass's stylesheet updater.
This means that it should run significantly faster.
This benefit will be seen by people using Sass in development mode
with Rails, Rack, and Merb,
as well as people using `sass --watch` from the command line,
and to a lesser (but still significant) extent `sass --update`.
Thanks to [thedarkone](http://github.com/thedarkone).

### Error Backtraces

Numerous bugs were fixed with the backtraces given for Sass errors,
especially when importing files and using mixins.
All imports and mixins will now show up in the Ruby backtrace,
with the proper filename and line number.

In addition, when the `sass` executable encounters an error,
it now prints the filename where the error occurs,
as well as a backtrace of Sass imports and mixins.

### Ruby 1.9 Support

* Sass and `css2sass` now produce more descriptive errors
  when given a template with invalid byte sequences for that template's encoding,
  including the line number and the offending character.

* Sass and `css2sass` now accept Unicode documents with a
  [byte-order-mark](http://en.wikipedia.org/wiki/Byte_order_mark).

### Firebug Support

A new {file:SASS_REFERENCE.md#debug_info-option `:debug_info` option}
has been added that emits line-number and filename information
to the CSS file in a browser-readable format.
This can be used with the new [FireSass Firebug extension](https://addons.mozilla.org/en-US/firefox/addon/103988)
to report the Sass filename and line number for generated CSS files.

This is also available via the `--debug-info` command-line flag.

### Minor Improvements

* If a CSS or Sass function is used that has the name of a color,
  it will now be parsed as a function rather than as a color.
  For example, `fuchsia(12)` now renders as `fuchsia(12)`
  rather than `fuchsia 12`,
  and `tealbang(12)` now renders as `tealbang(12)`
  rather than `teal bang(12)`.

* The Sass Rails and Merb plugins now use Rack middleware by default.

* Haml is now compatible with the [Rip](http://hellorip.com/) package management system.
  Thanks to [Josh Peek](http://joshpeek.com/).

* Indented-syntax `/*` comments may now include `*` on lines beyond the first.

* A {file:SASS_REFERENCE.md#read_cache-option `:read_cache`} option has been added
  to allow the Sass cache to be read from but not written to.

* Stylesheets are no longer checked during each request
  when running tests in Rails.
  This should speed up some tests significantly.

## 2.2.24

[Tagged on GitHub](http://github.com/nex3/haml/commit/2.2.24).

* Parent references -- the `&` character --
  may only be placed at the beginning of simple selector sequences in Sass 3.
  Placing them elsewhere is deprecated in 2.2.24 and will print a warning.
  For example, `foo &.bar` is allowed, but `foo .bar&` is not.

## 2.2.23

[Tagged on GitHub](http://github.com/nex3/haml/commit/2.2.23).

* Don't crash when `rake gems` is run in Rails with Sass installed.
  Thanks to [Florian Frank](http://github.com/flori).

* When raising a file-not-found error,
  add a list of load paths that were checked.

* If an import isn't found for a cached Sass file and the
  {file:SASS_REFERENCE.md#full_exception `:full_exception option`} is enabled,
  print the full exception rather than raising it.

* Fix a bug with a weird interaction with Haml, DataMapper, and Rails 3
  that caused some tag helpers to go into infinite recursion.

## 2.2.22

[Tagged on GitHub](http://github.com/nex3/haml/commit/2.2.22).

* Add a railtie so Haml and Sass will be automatically loaded in Rails 3.
  Thanks to [Daniel Neighman](http://pancakestacks.wordpress.com/).

* Make loading the gemspec not crash on read-only filesystems like Heroku's.

## 2.2.21

[Tagged on GitHub](http://github.com/nex3/haml/commit/2.2.21).

* Fix a few bugs in the git-revision-reporting in {Sass::Version#version}.
  In particular, it will still work if `git gc` has been called recently,
  or if various files are missing.

* Always use `__FILE__` when reading files within the Haml repo in the `Rakefile`.
  According to [this bug report](http://github.com/carlhuda/bundler/issues/issue/44),
  this should make Sass work better with Bundler.

## 2.2.20

[Tagged on GitHub](http://github.com/nex3/haml/commit/2.2.20).

* If the cache file for a given Sass file is corrupt
  because it doesn't have enough content,
  produce a warning and read the Sass file
  rather than letting the exception bubble up.
  This is consistent with other sorts of sassc corruption handling.

* Calls to `defined?` shouldn't interfere with Rails' autoloading
  in very old versions (1.2.x).

## 2.2.19

[Tagged on GitHub](http://github.com/nex3/haml/commit/2.2.18).

There were no changes made to Sass between versions 2.2.18 and 2.2.19.

## 2.2.18

[Tagged on GitHub](http://github.com/nex3/haml/commit/2.2.18).

* Use `Rails.env` rather than `RAILS_ENV` when running under Rails 3.0.
  Thanks to [Duncan Grazier](http://duncangrazier.com/).

* Support `:line_numbers` as an alias for {file:SASS_REFERENCE.md#line_numbers-option `:line_comments`},
  since that's what the docs have said forever.
  Similarly, support `--line-numbers` as a command-line option.

* Add a `--unix-newlines` flag to all executables
  for outputting Unix-style newlines on Windows.

* Add a {file:SASS_REFERENCE.md#unix_newlines-option `:unix_newlines` option}
  for {Sass::Plugin} for outputting Unix-style newlines on Windows.

* Fix the `--cache-location` flag, which was previously throwing errors.
  Thanks to [tav](http://tav.espians.com/).

* Allow comments at the beginning of the document to have arbitrary indentation,
  just like comments elsewhere.
  Similarly, comment parsing is a little nicer than before.

## 2.2.17

[Tagged on GitHub](http://github.com/nex3/haml/commit/2.2.16).

* When the {file:SASS_REFERENCE.md#full_exception-option `:full_exception` option}
  is false, raise the error in Ruby code rather than swallowing it
  and printing something uninformative.

* Fixed error-reporting when something goes wrong when loading Sass
  using the `sass` executable.
  This used to raise a NameError because `Sass::SyntaxError` wasn't defined.
  Now it'll raise the correct exception instead.

* Report the filename in warnings about selectors without properties.

* `nil` values for Sass options are now ignored,
  rather than raising errors.

* Fix a bug that appears when Plugin template locations
  have multiple trailing slashes.
  Thanks to [Jared Grippe](http://jaredgrippe.com/).

### Must Read!

* When `@import` is given a filename without an extension,
  the behavior of rendering a CSS `@import` if no Sass file is found
  is deprecated.
  In future versions, `@import foo` will either import the template
  or raise an error.

## 2.2.16

[Tagged on GitHub](http://github.com/nex3/haml/commit/2.2.16).

* Fixed a bug where modules containing user-defined Sass functions
  weren't made available when simply included in {Sass::Script::Functions}
  ({Sass::Script::Functions Functions} needed to be re-included in
  {Sass::Script::Functions::EvaluationContext Functions::EvaluationContext}).
  Now the module simply needs to be included in {Sass::Script::Functions}.

## 2.2.15

[Tagged on GitHub](http://github.com/nex3/haml/commit/2.2.15).

* Added {Sass::Script::Color#with} for a way of setting color channels
  that's easier than manually constructing a new color
  and is forwards-compatible with alpha-channel colors
  (to be introduced in Sass 2.4).

* Added a missing require in Sass that caused crashes
  when it was being run standalone.

## 2.2.14

[Tagged on GitHub](http://github.com/nex3/haml/commit/2.2.14).

* All Sass functions now raise explicit errors if their inputs
  are of the incorrect type.

* Allow the SassScript `rgb()` function to take percentages
  in addition to numerical values.

* Fixed a bug where SassScript strings with `#` followed by `#{}` interpolation
  didn't evaluate the interpolation.

### SassScript Ruby API

These changes only affect people defining their own Sass functions
using {Sass::Script::Functions}.

* Sass::Script::Color#value attribute is deprecated.
  Use {Sass::Script::Color#rgb} instead.
  The returned array is now frozen as well.

* Add an `assert_type` function that's available to {Sass::Script::Functions}.
  This is useful for typechecking the inputs to functions.

### Rack Support

Sass 2.2.14 includes Rack middleware for running Sass,
meaning that all Rack-enabled frameworks can now use Sass.
To activate this, just add

    require 'sass/plugin/rack'
    use Sass::Plugin::Rack

to your `config.ru`.
See the {Sass::Plugin::Rack} documentation for more details.

## 2.2.13

[Tagged on GitHub](http://github.com/nex3/haml/commit/2.2.13).

There were no changes made to Sass between versions 2.2.12 and 2.2.13.

## 2.2.12

[Tagged on GitHub](http://github.com/nex3/haml/commit/2.2.12).

* Fix a stupid bug introduced in 2.2.11 that broke the Sass Rails plugin.

## 2.2.11

[Tagged on GitHub](http://github.com/nex3/haml/commit/2.2.11).

* Added a note to errors on properties that could be pseudo-classes (e.g. `:focus`)
  indicating that they should be backslash-escaped.

* Automatically interpret properties that could be pseudo-classes as such
  if {file:SASS_REFERENCE.md.html#property_syntax-option `:property_syntax`}
  is set to `:new`.

* Fixed `css2sass`'s generation of pseudo-classes so that they're backslash-escaped.

* Don't crash if the Haml plugin skeleton is installed and `rake gems:install` is run.

* Don't use `RAILS_ROOT` directly.
  This no longer exists in Rails 3.0.
  Instead abstract this out as `Haml::Util.rails_root`.
  This changes makes Haml fully compatible with edge Rails as of this writing.

* Make use of a Rails callback rather than a monkeypatch to check for stylesheet updates
  in Rails 3.0+.

## 2.2.10

[Tagged on GitHub](http://github.com/nex3/haml/commit/2.2.10).

* Add support for attribute selectors with spaces around the `=`.
  For example:

      a[href = http://google.com]
        color: blue

## 2.2.9

[Tagged on GitHub](http://github.com/nex3/haml/commit/2.2.9).

There were no changes made to Sass between versions 2.2.8 and 2.2.9.

## 2.2.8

[Tagged on GitHub](http://github.com/nex3/haml/commit/2.2.8).

There were no changes made to Sass between versions 2.2.7 and 2.2.8.

## 2.2.7

[Tagged on GitHub](http://github.com/nex3/haml/commit/2.2.7).

There were no changes made to Sass between versions 2.2.6 and 2.2.7.

## 2.2.6

[Tagged on GitHub](http://github.com/nex3/haml/commit/2.2.6).

* Don't crash when the `__FILE__` constant of a Ruby file is a relative path,
  as apparently happens sometimes in TextMate
  (thanks to [Karl Varga](http://github.com/kjvarga)).

* Add "Sass" to the `--version` string for the executables.

## 2.2.5

[Tagged on GitHub](http://github.com/nex3/haml/commit/2.2.5).

There were no changes made to Sass between versions 2.2.4 and 2.2.5.

## 2.2.4

[Tagged on GitHub](http://github.com/nex3/haml/commit/2.2.4).

* Don't add `require 'rubygems'` to the top of init.rb when installed
  via `sass --rails`. This isn't necessary, and actually gets
  clobbered as soon as haml/template is loaded.

* Document the previously-undocumented {file:SASS_REFERENCE.md#line-option `:line` option},
  which allows the number of the first line of a Sass file to be set for error reporting.

## 2.2.3

[Tagged on GitHub](http://github.com/nex3/haml/commit/2.2.3).

Sass 2.2.3 prints line numbers for warnings about selectors
with no properties.

## 2.2.2

[Tagged on GitHub](http://github.com/nex3/haml/commit/2.2.2).

Sass 2.2.2 is a minor bug-fix release.
Notable changes include better parsing of mixin definitions and inclusions
and better support for Ruby 1.9.

## 2.2.1

[Tagged on GitHub](http://github.com/nex3/haml/commit/2.2.1).

Sass 2.2.1 is a minor bug-fix release.

### Must Read!

* It used to be acceptable to use `-` immediately following variable names,
  without any whitespace in between (for example, `!foo-!bar`).
  This is now deprecated, so that in the future variables with hyphens
  can be supported. Surround `-` with spaces.

## 2.2.0

[Tagged on GitHub](http://github.com/nex3/haml/commit/2.2.0).

The 2.2 release marks a significant step in the evolution of the Sass
language. The focus has been to increase the power of Sass to keep
your stylesheets maintainable by allowing new forms of abstraction to
be created within your stylesheets and the stylesheets provided by
others that you can download and import into your own. The fundamental
units of abstraction in Sass are variables and mixins. Please read
below for a list of changes:

### Must Read!

* Sass Comments (//) used to only comment out a single line. This was deprecated
  in 2.0.10 and starting in 2.2, Sass comments will comment out any lines indented
  under them. Upgrade to 2.0.10 in order to see deprecation warnings where this change
  affects you.

* Implicit Strings within SassScript are now deprecated and will be removed in 2.4.
  For example: `border= !width solid #00F` should now be written as `border: #{!width} solid #00F`
  or as `border= !width "solid" #00F`. After upgrading to 2.2, you will see deprecation warnings
  if you have sass files that use implicit strings.


### Sass Syntax Changes

#### Flexible Indentation

The indentation of Sass documents is now flexible. The first indent
that is detected will determine the indentation style for that
document. Tabs and spaces may never be mixed, but within a document,
you may choose to use tabs or a flexible number of spaces.

#### Multiline Sass Comments

Sass Comments (//) will now comment out whatever is indented beneath
them. Previously they were single line when used at the top level of a
document. Upgrading to the latest stable version will give you
deprecation warnings if you have silent comments with indentation
underneath them.

#### Mixin Arguments

Sass Mixins now accept any number of arguments. To define a mixin with
arguments, specify the arguments as a comma-delimited list of
variables like so:

    =my-mixin(!arg1, !arg2, !arg3)

As before, the definition of the mixin is indented below the mixin
declaration. The variables declared in the argument list may be used
and will be bound to the values passed to the mixin when it is
invoked.  Trailing arguments may have default values as part of the
declaration:

    =my-mixin(!arg1, !arg2 = 1px, !arg3 = blue)

In the example above, the mixin may be invoked by passing 1, 2 or 3
arguments to it. A similar syntax is used to invoke a mixin that
accepts arguments:

    div.foo
      +my-mixin(1em, 3px)

When a mixin has no required arguments, the parenthesis are optional.

The default values for mixin arguments are evaluated in the global
context at the time when the mixin is invoked, they may also reference
the previous arguments in the declaration. For example:

    !default_width = 30px
    =my-fancy-mixin(!width = !default_width, !height = !width)
      width= !width
      height= !height

    .default-box
      +my-fancy-mixin

    .square-box
      +my-fancy-mixin(50px)

    .rectangle-box
      +my-fancy-mixin(25px, 75px)

    !default_width = 10px
    .small-default-box
      +my-fancy-mixin


compiles to:

    .default-box {
      width: 30px;
      height: 30px; }

    .square-box {
      width: 50px;
      height: 50px; }

    .rectangle-box {
      width: 25px;
      height: 75px; }

    .small-default-box {
      width: 10px;
      height: 10px; }


### Sass, Interactive

The sass command line option -i now allows you to quickly and
interactively experiment with SassScript expressions. The value of the
expression you enter will be printed out after each line. Example:

    $ sass -i
    >> 5px
    5px
    >> 5px + 10px
    15px
    >> !five_pixels = 5px
    5px
    >> !five_pixels + 10px
    15px

### SassScript

The features of SassScript have been greatly enhanced with new control
directives, new fundamental data types, and variable scoping.

#### New Data Types

SassScript now has four fundamental data types:

1. Number
2. String
3. Boolean (New in 2.2)
4. Colors

#### More Flexible Numbers

Like JavaScript, SassScript numbers can now change between floating
point and integers. No explicit casting or decimal syntax is
required. When a number is emitted into a CSS file it will be rounded
to the nearest thousandth, however the internal representation
maintains much higher precision.

#### Improved Handling of Units

While Sass has long supported numbers with units, it now has a much
deeper understanding of them. The following are examples of legal
numbers in SassScript:

    0, 1000, 6%, -2px, 5pc, 20em, or 2foo.

Numbers of the same unit may always be added and subtracted. Numbers
that have units that Sass understands and finds comparable, can be
combined, taking the unit of the first number. Numbers that have
non-comparable units may not be added nor subtracted -- any attempt to
do so will cause an error. However, a unitless number takes on the
unit of the other number during a mathematical operation. For example:

    >> 3mm + 4cm
    43mm
    >> 4cm + 3mm
    4.3cm
    >> 3cm + 2in
    8.08cm
    >> 5foo + 6foo
    11foo
    >> 4% + 5px
    SyntaxError: Incompatible units: 'px' and '%'.
    >> 5 + 10px
    15px

Sass allows compound units to be stored in any intermediate form, but
will raise an error if you try to emit a compound unit into your css
file.

    >> !em_ratio = 1em / 16px
    0.063em/px
    >> !em_ratio * 32px
    2em
    >> !em_ratio * 40px
    2.5em

#### Colors

A color value can be declared using a color name, hexadecimal,
shorthand hexadecimal, the rgb function, or the hsl function. When
outputting a color into css, the color name is used, if any, otherwise
it is emitted as hexadecimal value. Examples:

    > #fff
    white
    >> white
    white
    >> #FFFFFF
    white
    >> hsl(180, 100, 100)
    white
    >> rgb(255, 255, 255)
    white
    >> #AAA
    #aaaaaa

Math on color objects is performed piecewise on the rgb
components. However, these operations rarely have meaning in the
design domain (mostly they make sense for gray-scale colors).

    >> #aaa + #123
    #bbccdd
    >> #333 * 2
    #666666

#### Booleans

Boolean objects can be created by comparison operators or via the
`true` and `false` keywords.  Booleans can be combined using the
`and`, `or`, and `not` keywords.

    >> true
    true
    >> true and false
    false
    >> 5 < 10
    true
    >> not (5 < 10)
    false
    >> not (5 < 10) or not (10 < 5)
    true
    >> 30mm == 3cm
    true
    >> 1px == 1em
    false

#### Strings

Unicode escapes are now allowed within SassScript strings.

### Control Directives

New directives provide branching and looping within a sass stylesheet
based on SassScript expressions. See the [Sass
Reference](SASS_REFERENCE.md.html#control_directives) for complete
details.

#### @for

The `@for` directive loops over a set of numbers in sequence, defining
the current number into the variable specified for each loop. The
`through` keyword means that the last iteration will include the
number, the `to` keyword means that it will stop just before that
number.

    @for !x from 1px through 5px
      .border-#{!x}
        border-width= !x

compiles to:

    .border-1px {
      border-width: 1px; }

    .border-2px {
      border-width: 2px; }

    .border-3px {
      border-width: 3px; }

    .border-4px {
      border-width: 4px; }

    .border-5px {
      border-width: 5px; }

#### @if / @else if / @else

The branching directives `@if`, `@else if`, and `@else` let you select
between several branches of sass to be emitted, based on the result of
a SassScript expression. Example:

    !type = "monster"
    p
      @if !type == "ocean"
        color: blue
      @else if !type == "matador"
        color: red
      @else if !type == "monster"
        color: green
      @else
        color: black

is compiled to:

    p {
      color: green; }

#### @while

The `@while` directive lets you iterate until a condition is
met. Example:

    !i = 6
    @while !i > 0
      .item-#{!i}
        width = 2em * !i
      !i = !i - 2

is compiled to:

    .item-6 {
      width: 12em; }

    .item-4 {
      width: 8em; }

    .item-2 {
      width: 4em; }

### Variable Scoping

The term "constant" has been renamed to "variable." Variables can be
declared at any scope (a.k.a. nesting level) and they will only be
visible to the code until the next outdent. However, if a variable is
already defined in a higher level scope, setting it will overwrite the
value stored previously.

In this code, the `!local_var` variable is scoped and hidden from
other higher level scopes or sibling scopes:

    .foo
      .bar
        !local_var = 1px
        width= !local_var
      .baz
        // this will raise an undefined variable error.
        width= !local_var
      // as will this
      width= !local_var

In this example, since the `!global_var` variable is first declared at
a higher scope, it is shared among all lower scopes:

    !global_var = 1px
    .foo
      .bar
        !global_var = 2px
        width= !global_var
      .baz
        width= !global_var
      width= !global_var

compiles to:

    .foo {
      width: 2px; }
      .foo .bar {
        width: 2px; }
      .foo .baz {
        width: 2px; }


### Interpolation

Interpolation has been added. This allows SassScript to be used to
create dynamic properties and selectors.  It also cleans up some uses
of dynamic values when dealing with compound properties. Using
interpolation, the result of a SassScript expression can be placed
anywhere:

    !x = 1
    !d = 3
    !property = "border"
    div.#{!property}
      #{!property}: #{!x + !d}px solid
      #{!property}-color: blue

is compiled to:

    div.border {
      border: 4px solid;
      border-color: blue; }

### Sass Functions

SassScript defines some useful functions that are called using the
normal CSS function syntax:

    p
      color = hsl(0, 100%, 50%)

is compiled to:

    #main {
      color: #ff0000; }

The following functions are provided: `hsl`, `percentage`, `round`,
`ceil`, `floor`, and `abs`.  You can define additional functions in
ruby.

See {Sass::Script::Functions} for more information.


### New Options

#### `:line_comments`

To aid in debugging, You may set the `:line_comments` option to
`true`. This will cause the sass engine to insert a comment before
each selector saying where that selector was defined in your sass
code.

#### `:template_location`

The {Sass::Plugin} `:template_location` option now accepts a hash of
sass paths to corresponding css paths. Please be aware that it is
possible to import sass files between these separate locations -- they
are not isolated from each other.

### Miscellaneous Features

#### `@debug` Directive

The `@debug` directive accepts a SassScript expression and emits the
value of that expression to the terminal (stderr).

Example:

    @debug 1px + 2px

During compilation the following will be printed:

    Line 1 DEBUG: 3px

#### Ruby 1.9 Support

Sass now fully supports Ruby 1.9.1.

#### Sass Cache

By default, Sass caches compiled templates and
[partials](SASS_REFERENCE.md.html#partials).  This dramatically speeds
up re-compilation of large collections of Sass files, and works best
if the Sass templates are split up into separate files that are all
[`@import`](SASS_REFERENCE.md.html#import)ed into one large file.

Without a framework, Sass puts the cached templates in the
`.sass-cache` directory.  In Rails and Merb, they go in
`tmp/sass-cache`.  The directory can be customized with the
[`:cache_location`](#cache_location-option) option.  If you don't want
Sass to use caching at all, set the [`:cache`](#cache-option) option
to `false`.<|MERGE_RESOLUTION|>--- conflicted
+++ resolved
@@ -3,7 +3,6 @@
 * Table of contents
 {:toc}
 
-<<<<<<< HEAD
 ## 3.2.0 (Unreleased)
 
 ### `@content`
@@ -142,10 +141,7 @@
 * `#{}` interpolation is now disallowed in all `@import` statements
   except for those using `url()`.
 
-## 3.1.17 (Unreleased)
-=======
 ## 3.1.17
->>>>>>> 62e38c1c
 
 * Don't crash when calling `#inspect` on an internal Sass tree object in Ruby
   1.9.
