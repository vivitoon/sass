--- conflicted
+++ resolved
@@ -3,7 +3,6 @@
 * Table of contents
 {:toc}
 
-<<<<<<< HEAD
 ## 3.3.0 (Unreleased)
 
 ### Backwards Incompatibilities -- Must Read!
@@ -12,7 +11,7 @@
   that tries to import more than one file. For example, if you have `@import
   "screen"` and both `screen.scss` and `_screen.scss` exist, a warning will be
   printed. This will become an error in future versions of Sass.
-=======
+
 ## 3.2.4 (Unreleased)
 
 * Fix imports from `.jar` files in JRuby. Thanks to [Alex
@@ -22,7 +21,6 @@
 
 * Fix a parsing performance bug where long decimals would occasionally take many
   minutes to parse.
->>>>>>> bfc48038
 
 ## 3.2.3
 
